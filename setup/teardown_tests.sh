--- conflicted
+++ resolved
@@ -1,14 +1,8 @@
 #!/bin/bash
 
 echo "Removing environment from "${CONDA_TEMP_PREFIX}
-<<<<<<< HEAD
-conda deactivate ${CONDA_TEMP_PREFIX}
-conda env remove --yes --prefix ${CONDA_TEMP_PREFIX} 
-unset CONDA_TEMP_PREFIX
-=======
 source deactivate emissiontest
 conda env remove --yes --name emissiontest
->>>>>>> 62c56fda
 # rm conf/net/ext_service/habitica.json
 # rm conf/net/ext_service/push.json
 # rm seed_model.json