#!/usr/bin/env bash
#Configure web server
<<<<<<< HEAD

#set database URL using environment variable
echo ${DB_HOST}
if [ -z ${DB_HOST} ] ; then
    local_host=`hostname -i`
    sed "s_localhost_${local_host}_" conf/storage/db.conf.sample > conf/storage/db.conf
else
    sed "s_localhost_${DB_HOST}_" conf/storage/db.conf.sample > conf/storage/db.conf
fi
cat conf/storage/db.conf

#set Web Server host using environment variable
echo ${WEB_SERVER_HOST}
if [ -z ${WEB_SERVER_HOST}} ] ; then
    local_host=`hostname -i`
    sed "s_localhost_${local_host}_" conf/net/api/webserver.conf.sample > conf/net/api/webserver.conf
else
    sed "s_localhost_${WEB_SERVER_HOST}_" conf/net/api/webserver.conf.sample > conf/net/api/webserver.conf
fi
cat conf/net/api/webserver.conf

#TODO: start cron jobs
=======
>>>>>>> e76681bd

#set database URL using environment variable
echo ${DB_HOST}
if [ -z ${DB_HOST} ] ; then
    local_host=`hostname -i`
    sed "s_localhost_${local_host}_" conf/storage/db.conf.sample > conf/storage/db.conf
else
    sed "s_localhost_${DB_HOST}_" conf/storage/db.conf.sample > conf/storage/db.conf
fi
cat conf/storage/db.conf

#set Web Server host using environment variable
echo ${WEB_SERVER_HOST}
if [ -z ${WEB_SERVER_HOST}} ] ; then
    local_host=`hostname -i`
    sed "s_localhost_${local_host}_" conf/net/api/webserver.conf.sample > conf/net/api/webserver.conf
else
    sed "s_localhost_${WEB_SERVER_HOST}_" conf/net/api/webserver.conf.sample > conf/net/api/webserver.conf
fi
cat conf/net/api/webserver.conf

#TODO: start cron jobs
# change python environment
source activate emission

# launch the webapp
./e-mission-py.bash emission/net/api/cfc_webapp.py
<|MERGE_RESOLUTION|>--- conflicted
+++ resolved
@@ -1,31 +1,5 @@
 #!/usr/bin/env bash
 #Configure web server
-<<<<<<< HEAD
-
-#set database URL using environment variable
-echo ${DB_HOST}
-if [ -z ${DB_HOST} ] ; then
-    local_host=`hostname -i`
-    sed "s_localhost_${local_host}_" conf/storage/db.conf.sample > conf/storage/db.conf
-else
-    sed "s_localhost_${DB_HOST}_" conf/storage/db.conf.sample > conf/storage/db.conf
-fi
-cat conf/storage/db.conf
-
-#set Web Server host using environment variable
-echo ${WEB_SERVER_HOST}
-if [ -z ${WEB_SERVER_HOST}} ] ; then
-    local_host=`hostname -i`
-    sed "s_localhost_${local_host}_" conf/net/api/webserver.conf.sample > conf/net/api/webserver.conf
-else
-    sed "s_localhost_${WEB_SERVER_HOST}_" conf/net/api/webserver.conf.sample > conf/net/api/webserver.conf
-fi
-cat conf/net/api/webserver.conf
-
-#TODO: start cron jobs
-=======
->>>>>>> e76681bd
-
 #set database URL using environment variable
 echo ${DB_HOST}
 if [ -z ${DB_HOST} ] ; then
