--- conflicted
+++ resolved
@@ -1,7 +1,3 @@
-# Removes all materialized views and the pipeline state.
-# This will cause us to reprocess the pipeline from scratch
-# As history begins to accumulate, we may want to specify a point to reset the
-# pipeline to instead of deleting everything
 import logging
 
 import argparse
@@ -12,6 +8,8 @@
 
 import emission.core.get_database as edb
 import emission.core.wrapper.pipelinestate as ecwp
+import emission.storage.decorations.place_queries as esdp
+import emission.storage.decorations.analysis_timeseries_queries as esda
 
 def del_objects(args):
     del_query = {}
@@ -19,101 +17,89 @@
         del_query['user_id'] = uuid.UUID(args.user_id)
 
     if args.date is None:
-<<<<<<< HEAD
         logging.debug("no date specified, deleting everything")
-    else:
-        day_dt = arrow.get(args.date, "%Y-%m-%d")
-        logging.debug("day_dt is %s" % day_dt)
-        day_ts = day_dt.timestamp
-        logging.debug("day_ts is %s" % day_ts)
-        trip_query.update({"data.start_ts": {"$gt": day_ts}})
-        place_query.update({"data.exit_ts": {"$gt": day_ts}})
-        point_query.update({"data.ts": {"$gt": day_ts}})
-
-    print "trip_query = %s" % trip_query
-    print "place_query = %s" % place_query
-    print "point_query = %s" % point_query
-
-    raw_trip_overlap_exclude_query = get_exclude_query("segmentation/raw_trip", trip_query)
-    if raw_trip_overlap_exclude_query is not None:
-        trip_query.update(raw_trip_overlap_exclude_query)
-    cleaned_trip_overlap_exclude_query = get_exclude_query("segmentation/cleaned_trip", trip_query)
-    if cleaned_trip_overlap_exclude_query is not None:
-        trip_query.update(cleaned_trip_overlap_exclude_query)
-
-    reset_last_place("segmentation/raw_place", place_query)
-    reset_last_place("segmentation/cleaned_place", place_query)
-
-    # When we delete objects, we want to leave an open connection to the prior
-    # chain to connect the newly created chain to. In other words, if we enter
-    # 2016-07-23, we want the place that we entered at 2016-07-22 to be retained
-    # but with no starting trip, so that we can rejoin the newly identified trip
-    # to the existing place
-    # Let's think about the expected state under various scenarios:
-    # - all trips ended on the 22nd
-    #    - place entered on 22nd and exited on 23rd should have starting* deleted
-    #    - place entered on or after 23rd deleted
-    #    - trips, stops, sections started on or after 23rd deleted
-    #
-    # - trip overlaps 22nd -> 23rd boundary: retain the trip
-    #    - first place entered after that trip (first place on the 23rd), delete starting*
-    #    - delete all trips, stops, sections *started* on or after the 23rd
-    #      Note also that for the overlapping trip, we should not delete stops and sections
-    #      even if they started after midnight
-
-    # So basically, we can keep the current logic all place-like objects exited
-    # after the date and all trip-like objects started after the date, EXCEPT that
-    # the first of those places should be reset instead of deleted, and the stops
-    # sections from the last trip should be retained if it overlaps
-
-    # Since sections have the same basic structure as trips and stops have the
-    # same basic structure as places, we can reuse the queries
-
-    print "Deleting trips/sections for %s after %s" % (args.user_id, args.date)
-    print edb.get_analysis_timeseries_db().remove(trip_query)
-    print "Deleting places/stops for %s after %s" % (args.user_id, args.date)
-    print edb.get_analysis_timeseries_db().remove(place_query)
-    print "Deleting points for %s after %s" % (args.user_id, args.date)
-    print edb.get_analysis_timeseries_db().remove(point_query)
-=======
         print("Deleting all analysis information for query %s" % del_query)
         print edb.get_analysis_timeseries_db().remove(del_query)
         print edb.get_common_place_db().remove(del_query)
         print edb.get_common_trip_db().remove(del_query)
->>>>>>> bbe666a2
+        return None
+    else:
+        day_dt = arrow.get(args.date, "YYYY-MM-DD")
+        logging.debug("day_dt is %s" % day_dt)
+        day_ts = day_dt.timestamp
+        logging.debug("day_ts is %s" % day_ts)
+        last_place_enter_ts = reset_pipeline_to_date(uuid.UUID(args.user_id), del_query, day_ts, args.dry_run)
+        return last_place_enter_ts
 
-def get_exclude_query(key, query):
-    first_affected_place = get_first_affected(key, query)
-    if first_affected_place['data']['end_ts'] > query['data.start_ts']:
-        logging.debug("overlap detected! ")
+def reset_pipeline_to_date(user_id, del_query, day_ts, is_dry_run=True):
+    """
+    When we delete objects, we want to leave an open connection to the prior
+    chain to connect the newly created chain to. In other words, if we want
+    to delete after  2016-07-23, we want the place that we entered at
+    2016-07-22 to be retained but with no starting trip, so that we can
+    rejoin the newly identified trip to the existing place
+    The various use cases for this are documented under 
+    https://github.com/e-mission/e-mission-server/issues/333
 
-def reset_last_place(key, query):
-    first_affected_place = get_first_affected(key, query)
-    match_query = {"_id": first_affected_place['_id']}
+    But basically, it comes down to
+    a) find the place before the time
+    b) clear all analysis results after it
+    c) open the place
+    d) reset pipeline states to its enter_ts
+
+    FYI: this is how we did the query earlier
+    edb.get_analysis_timeseries_db().find(first_affected_query).sort('data.exit_ts').limit(1)
+    """
+    last_cleaned_place = esdp.get_last_place_before(esda.CLEANED_PLACE_KEY, day_ts, user_id)
+    last_place_enter_ts = last_cleaned_place.data.enter_ts
+
+    # handle all trip-like entries
+    del_query.update({"data.start_ts": {"$gt": last_place_enter_ts}})
+    # handle all place-like entries
+    del_query.update({"data.enter_ts": {"$gt": last_place_enter_ts}})
+    # handle all reconstructed points
+    del_query.update({"data.ts": {"$gt": last_place_enter_ts}})
+
+    logging.debug("After all updates, del_query = %s" % del_query)
+    logging.info("About to delete %d entries" 
+        % edb.get_analysis_timeseries_db().find(del_query).count())
+    logging.info("About to delete entries with keys %s" 
+        % edb.get_analysis_timeseries_db().find(del_query).distinct("metadata.key"))
+
+    if is_dry_run:
+        return
+
+    logging.debug("Deleting analysis entries for %s after %s" % (user_id, last_place_enter_ts))
+    logging.debug(edb.get_analysis_timeseries_db().remove(del_query))
+
+    reset_last_place(last_cleaned_place)
+    last_raw_place = last_cleaned_place.data.raw_places[-1]
+    reset_last_place(last_raw_place)
+    return last_place_enter_ts
+
+def reset_last_place(last_place):
+    match_query = {"_id": last_place['_id']}
     logging.debug("match query = %s" % match_query)
-
+    
+    # Note that we need to reset the raw_place array
+    # since it will be repopulated with new squished places 
+    # when the timeline after the _entry_ to this place is reconstructed
+    # Note that 
+    # "If the field does not exist, then $unset does nothing (i.e. no
+    # operation).", so this is still OK.
     reset_query = {'$unset' : {"exit_ts": "",
                                "exit_local_dt": "",
                                "exit_fmt_time": "",
                                "starting_time": "",
-                               "duration": ""
+                               "duration": "",
+                               "raw_places": ""
                                }}
     logging.debug("reset_query = %s" % reset_query)
 
     edb.get_analysis_timeseries_db().update(match_query, reset_query)
 
     logging.debug("after update, entry is %s" %
-                  edb.get_analysis_timeseries_db().find_one({'id': first_affected_place['_id']}))
-
-def get_first_affected(key, query):
-    first_affected_query = copy.copy(query)
-    first_affected_query['metadata.key'] = key
-    logging.debug("first_affected_query = %s" % first_affected_query)
-    result_list = list(edb.get_analysis_timeseries_db().find(first_affected_query).sort('data.exit_ts').limit(1))
-    if len(result_list) == 0:
-        return None
-    else:
-        return result_list[0]
+                  edb.get_analysis_timeseries_db().find_one({'id': last_place['_id']}))
 
 def reset_pipeline_for_stage(stage, user_id, day_ts):
     reset_query = {}
@@ -123,37 +109,40 @@
             print "day_ts is None, deleting stage %s for user %s" % (stage, user_id)
             print edb.get_pipeline_state_db().remove({'user_id': user_id,
                     'pipeline_stage': stage.value})
+        else:
+            print "day_ts is %s, setting stage %s for user %s" % (day_ts, stage, user_id)
+            print edb.get_pipeline_state_db().update(
+                    {'user_id': user_id, 'pipeline_stage': stage.value},
+                    {'$set': {'last_processed_ts': day_ts}}, upsert=False)
     else:
         if day_ts is None:
             print "day_ts is None, deleting stage %s for all users" % (stage)
             print edb.get_pipeline_state_db().remove({'pipeline_stage': stage.value})
+        else:
+            print "day_ts is %s, setting stage %s for all users" % (day_ts, stage)
+            print edb.get_pipeline_state_db().update(
+                    {'pipeline_stage': stage.value},
+                    {'$set': {'last_processed_ts': day_ts}}, upsert=False)
 
-def reset_pipeline(args):
+def reset_pipeline(args, last_place_enter_ts):
     user_id = None
     if args.user_id != "all":
         user_id = uuid.UUID(args.user_id)
-
-    day_ts = None
-    if args.date is not None:
-        day_dt = arrow.get(args.date, "%Y-%m-%d")
-        logging.debug("day_dt is %s" % day_dt)
-        day_ts = day_dt.timestamp
-        logging.debug("day_ts is %s" % day_ts)
 
     stages_list = ecwp.PipelineStages
     if args.stages is not None:
         stages_list = [ecwp.PipelineStages[stage] for stage in args.stages]
 
     for stage in stages_list:
-        reset_pipeline_for_stage(stage, user_id, day_ts)
+        reset_pipeline_for_stage(stage, user_id, last_place_enter_ts)
 
 def _find_platform_users(platform):
     return edb.get_timeseries_db().find({'metadata.platform': platform}).distinct(
         'user_id')
 
 def del_and_reset(args):
-    del_objects(args)
-    reset_pipeline(args)
+    last_place_enter_ts = del_objects(args)
+    reset_pipeline(args, last_place_enter_ts)
 
 if __name__ == '__main__':
     logging.basicConfig(level=logging.DEBUG)
@@ -161,13 +150,14 @@
     parser = argparse.ArgumentParser()
     parser.add_argument("user_id",
         help="user to reset the pipeline for. use 'all' for all users")
-<<<<<<< HEAD
     parser.add_argument("-d", "--date",
         help="date to reset the pipeline to. Format 'YYYY-mm-dd' e.g. 2016-02-17. Interpreted in UTC, so 2016-02-17 will reset the pipeline to 2016-02-16T16:00:00-08:00 in the pacific time zone")
     parser.add_argument("-s", "--stages", choices = [stage.name for stage in ecwp.PipelineStages],
                         help="array of stage names to reset")
     parser.add_argument("-p", "--platform", choices = ['android', 'ios'],
                         help="when used with 'all' users, target only users on a particular platform")
+    parser.add_argument("-n", "--dry-run", action="store_true", default=False,
+                        help="do everything except actually perform the operations")
 
     args = parser.parse_args()
     if args.platform is not None:
@@ -179,12 +169,4 @@
                 args.user_id = uuid
                 del_and_reset(args)
     else:
-        del_and_reset(args)
-=======
-
-    args = parser.parse_args()
-    # Hardcoding this for now until we reset the pipeline again
-    args.date = None
-    del_objects(args)
-    reset_pipeline(args)
->>>>>>> bbe666a2
+        del_and_reset(args)