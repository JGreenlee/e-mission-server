--- conflicted
+++ resolved
@@ -6,11 +6,7 @@
 # from traffic import get_travel_time
 
 # Our imports
-<<<<<<< HEAD
 from emission.core.wrapper.trip_old import Coordinate, Alternative_Trip, Section, Fake_Trip, Trip
-=======
-from emission.core.wrapper.trip import Coordinate, Alternative_Trip, Section, Fake_Trip, Trip
->>>>>>> b1631d2e
 
 try:
     import json
