# Standard imports
import json
from random import randrange
from bottle import route, post, get, run, template, static_file, request, app, HTTPError, abort, BaseRequest, JSONPlugin
import bottle as bt
# To support dynamic loading of client-specific libraries
import sys
import os
import logging
logging.basicConfig(format='%(asctime)s:%(levelname)s:%(thread)d:%(message)s',
                  filename='webserver_debug.log', level=logging.DEBUG)
logging.debug("This should go to the log file")

from datetime import datetime
import time
# So that we can set the socket timeout
import socket
# For decoding JWTs using the google decode URL
import urllib
import requests
# For decoding JWTs on the client side
import oauth2client.client
from oauth2client.crypt import AppIdentityError
import traceback
import xmltodict
import urllib2
import bson.json_util

# Our imports
import modeshare, zipcode, distance, tripManager, \
                 Berkeley, visualize, stats, usercache, timeline
import emission.net.ext_service.moves.register as auth
import emission.analysis.result.carbon as carbon
import emission.analysis.classification.inference.commute as commute
import emission.analysis.modelling.work_time as work_time
import emission.analysis.result.userclient as userclient
import emission.core.common as common
from emission.core.wrapper.client import Client
from emission.core.wrapper.user import User
from emission.core.get_database import get_uuid_db, get_mode_db
import emission.core.wrapper.motionactivity as ecwm


config_file = open('conf/net/api/webserver.conf')
config_data = json.load(config_file)
static_path = config_data["paths"]["static_path"]
python_path = config_data["paths"]["python_path"]
server_host = config_data["server"]["host"]
server_port = config_data["server"]["port"]
socket_timeout = config_data["server"]["timeout"]
log_base_dir = config_data["paths"]["log_base_dir"]

key_file = open('conf/net/keys.json')
key_data = json.load(key_file)
ssl_cert = key_data["ssl_certificate"]
private_key = key_data["private_key"]
client_key = key_data["client_key"]
client_key_old = key_data["client_key_old"]
ios_client_key = key_data["ios_client_key"]

BaseRequest.MEMFILE_MAX = 1024 * 1024 * 1024 # Allow the request size to be 1G
# to accomodate large section sizes

skipAuth = False
print "Finished configuring logging for %s" % logging.getLogger()
app = app()

# On MacOS, the current working directory is always in the python path However,
# on ubuntu, it looks like the script directory (api in our case) is in the
# python path, but the pwd is not. This means that "main" is not seen even if
# we run from the CFC_WebApp directory. Let's make sure to manually add it to
# the python path so that we can keep our separation between the main code and
# the webapp layer

#Simple path that serves up a static landing page with javascript in it
@route('/')
def index():
<<<<<<< HEAD
  return static_file("index.html", static_path)
=======
  return static_file("server/home.html", static_path)
>>>>>>> 7feb92d6

# Bunch of static pages that constitute our website
# Should we have gone for something like django instead after all?
# If this gets to be too much, we should definitely consider that
<<<<<<< HEAD
@route("/docs/<filename>")
def docs(filename):
  if filename != "privacy" and filename != "support" and filename != "about" and filename != "consent":
    return HTTPError(404, "Don't try to hack me, you evil spammer")
  else:
    return static_file("%s.html" % filename, static_path)

# Serve up the components of the webapp - library files, our javascript and css
# files, and HTML templates, properly
@route('/css/<filepath:path>')
def server_css(filepath):
    logging.debug("static filepath = %s" % filepath)
    return static_file(filepath, "%s/%s" % (static_path, "css"))

@route('/img/<filepath:path>')
def server_img(filepath):
    logging.debug("static filepath = %s" % filepath)
    return static_file(filepath, "%s/%s" % (static_path, "img"))

@route('/js/<filepath:path>')
def server_js(filepath):
    logging.debug("static filepath = %s" % filepath)
    return static_file(filepath, "%s/%s" % (static_path, "js"))

@route('/lib/<filepath:path>')
def server_lib(filepath):
    logging.debug("static filepath = %s" % filepath)
    return static_file(filepath, "%s/%s" % (static_path, "lib"))

@route('/templates/<filepath:path>')
def server_templates(filepath):
  logging.debug("static filepath = %s" % filepath)
  return static_file(filepath, "%s/%s" % (static_path, "templates"))
=======
@route("/<filename>")
def doc(filename):
  if filename != "privacy" and filename != "home" and filename != "about" and filename != "index":
    return HTTPError(404, "Don't try to hack me, you evil spammer")
  else:
    return static_file("%s.html" % filename, "%s/server/" % static_path)

# Serve up javascript and css files properly
@route('/front/<filename:path>')
def server_static(filename):
  logging.debug("static filename = %s" % filename)
  return static_file(filename, static_path)
>>>>>>> 7feb92d6

@route('/assets/css/<filename>')
def css_static(filename):
  return static_file(filename, static_path + '/server/assets/css/')

@route('/assets/css/images/<filename>')
def css_images_static(filename):
  return static_file(filename, static_path + '/server/assets/css/images')

@route('/assets/js/<filename>')
def js_static(filename):
  return static_file(filename, static_path + '/server/assets/js/')

@route('/assets/fonts/<filename>')
def fonts_static(filename):
  return static_file(filename, static_path + '/server/assets/fonts/')

@route('/assets/css/images/<filename>')
def assets_images_static(filename):
  return static_file(filename, static_path + '/server/assets/css/images/')

@route('/images/<filename>')
def images_static(filename):
  return static_file(filename, static_path + '/server/images/')

@route('/clients/<clientname>/front/<filename>')
def server_static(clientname, filename):
  logging.debug("returning file %s from client %s " % (filename, clientname))
  return static_file(filename, "clients/%s/%s" % (clientname, static_path))

# Returns the proportion of survey takers who use each mode
@route('/result/commute.modeshare.distance')
def getCommuteModeShare():
  fromTs = request.query.from_ts
  toTs = request.query.to_ts
  logging.debug("Filtering values for range %s -> %s" % (fromTs, toTs))
  return modeshare.get_Alluser_mode_share_by_distance("commute",
    datetime.fromtimestamp(float(fromTs)/1000), datetime.fromtimestamp(float(toTs)/1000))
  # return modeshare.getModeShare()

@route('/result/internal.modeshare.distance')
def getBerkeleyModeShare():
  fromTs = request.query.from_ts
  toTs = request.query.to_ts
  logging.debug("Filtering values for range %s -> %s" % (fromTs, toTs))
  return Berkeley.get_berkeley_mode_share_by_distance(
    datetime.fromtimestamp(float(fromTs)/1000), datetime.fromtimestamp(float(toTs)/1000))
  # return modeshare.getModeShare()

# Returns the modeshare by zipcode
@route('/result/commute.modeshare/zipcode/<zc>')
def getCommuteModeShare(zc):
  fromTs = request.query.from_ts
  toTs = request.query.to_ts
  logging.debug("Filtering values for range %s -> %s" % (fromTs, toTs))
  return zipcode.get_mode_share_by_Zipcode(zc, "commute",
    datetime.fromtimestamp(float(fromTs)/1000), datetime.fromtimestamp(float(toTs)/1000))

# Returns the proportion of survey takers from different zip codes
@route('/result/home.zipcode')
def getZipcode():
  return zipcode.getZipcode()

# Returns the proportion of commute distances
@route('/result/commute.distance.to')
def getDistance():
  fromTs = request.query.from_ts
  toTs = request.query.to_ts
  logging.debug("Filtering values for range %s -> %s" % (fromTs, toTs))
  distances = distance.get_morning_commute_distance_pie(
    datetime.fromtimestamp(float(fromTs)/1000), datetime.fromtimestamp(float(toTs)/1000))
  # logging.debug("Returning distances = %s" % distances)
  return distances

@route('/result/commute.distance.from')
def getDistance():
  fromTs = request.query.from_ts
  toTs = request.query.to_ts
  logging.debug("Filtering values for range %s -> %s" % (fromTs, toTs))
  distances = distance.get_evening_commute_distance_pie(
    datetime.fromtimestamp(float(fromTs)/1000), datetime.fromtimestamp(float(toTs)/1000))
  # logging.debug("Returning distances = %s" % distances)
  return distances

# Returns the distribution of commute arrival and departure times
@route('/result/commute.arrivalTime')
def getArrivalTime():
  fromTs = request.query.from_ts
  toTs = request.query.to_ts
  logging.debug("Filtering values for range %s -> %s" % (fromTs, toTs))
  retVal = work_time.get_Alluser_work_start_time_pie(
    datetime.fromtimestamp(float(fromTs)/1000), datetime.fromtimestamp(float(toTs)/1000))
  # retVal = common.generateRandomResult(['00-04', '04-08', '08-10'])
  # logging.debug("In getArrivalTime, retVal is %s" % retVal)
  return retVal

@route('/result/commute.departureTime')
def getDepartureTime():
  fromTs = request.query.from_ts
  toTs = request.query.to_ts
  logging.debug("Filtering values for range %s -> %s" % (fromTs, toTs))
  retVal = work_time.get_Alluser_work_end_time_pie(
    datetime.fromtimestamp(float(fromTs)/1000), datetime.fromtimestamp(float(toTs)/1000))
  # retVal = common.generateRandomResult(['00-04', '04-08', '08-10'])
  # logging.debug("In getDepartureTime, retVal is %s" % retVal)
  return retVal

@route("/result/heatmap/carbon")
def getCarbonHeatmap():
  fromTs = request.query.from_ts
  toTs = request.query.to_ts
  logging.debug("Filtering values for range %s -> %s" % (fromTs, toTs))
  retVal = visualize.carbon_by_zip(
    datetime.fromtimestamp(float(fromTs)/1000), datetime.fromtimestamp(float(toTs)/1000))
  # retVal = common.generateRandomResult(['00-04', '04-08', '08-10'])
  # logging.debug("In getCarbonHeatmap, retVal is %s" % retVal)
  return retVal

@post("/result/heatmap/pop.route")
def getPopRoute():
  modes = request.json['modes']
  from_ld = request.json['from_local_date']
  to_ld = request.json['to_local_date']
  region = request.json['sel_region']
  logging.debug("Filtering values for range %s -> %s, region %s" % 
        (from_ld, to_ld, region))
  retVal = visualize.range_mode_heatmap(modes, from_ld, to_ld, region)
  # retVal = common.generateRandomResult(['00-04', '04-08', '08-10'])
  # logging.debug("In getCalPopRoute, retVal is %s" % retVal)
  return retVal

@get('/result/carbon/all/summary')
def carbonSummaryAllTrips():
  fromTs = request.query.from_ts
  toTs = request.query.to_ts
  logging.debug("Filtering values for range %s -> %s" % (fromTs, toTs))
  return carbon.getSummaryAllTrips(
      datetime.fromtimestamp(float(fromTs)/1000), datetime.fromtimestamp(float(toTs)/1000))

@get('/tripManager/getModeOptions')
def getModeOptions():
  return tripManager.getModeOptions()

@post('/tripManager/getUnclassifiedSections')
def getUnclassifiedSections():
  user_uuid=getUUID(request)
  return tripManager.getUnclassifiedSections(user_uuid)

@post('/tripManager/setSectionClassification')
def setSectionClassification():
  user_uuid=getUUID(request)
  updates = request.json['updates']
  return tripManager.setSectionClassification(user_uuid, updates)

@post('/tripManager/storeSensedTrips')
def storeSensedTrips():
  logging.debug("Called storeSensedTrips")
  user_uuid=getUUID(request)
  print "user_uuid %s" % user_uuid
  logging.debug("user_uuid %s" % user_uuid)
  sections = request.json['sections']
  return tripManager.storeSensedTrips(user_uuid, sections)

@post('/usercache/get')
def getFromCache():
  logging.debug("Called userCache.get")
  user_uuid=getUUID(request)
  logging.debug("user_uuid %s" % user_uuid)
  to_phone = usercache.sync_server_to_phone(user_uuid)
  return {'server_to_phone': to_phone}

@post('/usercache/put')
def putIntoCache():
  logging.debug("Called userCache.put")
  user_uuid=getUUID(request)
  logging.debug("user_uuid %s" % user_uuid)
  from_phone = request.json['phone_to_server']
  return usercache.sync_phone_to_server(user_uuid, from_phone)

@post('/timeline/getTrips/<day>')
def getTrips(day):
  logging.debug("Called timeline.getTrips/%s" % day)
  user_uuid=getUUID(request)
  force_refresh = request.query.get('refresh', False)
  logging.debug("user_uuid %s" % user_uuid)
  ret_geojson = timeline.get_trips_for_day(user_uuid, day, force_refresh)
  logging.debug("type(ret_geojson) = %s" % type(ret_geojson))
  ret_dict = {"timeline": ret_geojson}
  logging.debug("type(ret_dict) = %s" % type(ret_dict))
  return ret_dict

@post('/profile/create')
def createUserProfile():
  logging.debug("Called createUserProfile")
  userToken = request.json['user']
  # This is the only place we should use the email, since we may not have a
  # UUID yet. All others should only use the UUID.
  if skipAuth:
    userEmail = userToken
  else: 
    userEmail = verifyUserToken(userToken)
  logging.debug("userEmail = %s" % userEmail)
  user = User.register(userEmail)
  logging.debug("Looked up user = %s" % user)
  logging.debug("Returning result %s" % {'uuid': str(user.uuid)})
  return {'uuid': str(user.uuid)}

@post('/profile/update')
def updateUserProfile():
  logging.debug("Called updateUserProfile")
  user_uuid = getUUID(request)
  user = User.fromUUID(user_uuid)
  mpg_array = request.json['mpg_array']
  return user.setMpgArray(mpg_array)


@post('/profile/consent')
def setConsentInProfile():
  user_uuid = getUUID(request)
  version = request.json['version']
  print "Setting accepted version to %s for user %s" % (version, user_uuid)
  logging.debug("Setting accepted version to %s for user %s" % (version, user_uuid))
  return None

@post('/profile/settings')
def getCustomizationForProfile():
  user_uuid = getUUID(request)
  user = User.fromUUID(user_uuid)
  logging.debug("Returning settings for user %s" % user_uuid)
  return user.getSettings()

@post('/stats/set')
def setStats():
  user_uuid=getUUID(request)
  inStats = request.json['stats']
  stats.setClientMeasurements(user_uuid, inStats)

@post('/compare')
def postCarbonCompare():
  from clients.data import data
  from clients.choice import choice

  if not skipAuth:
      if request.json == None:
        return "Waiting for user data to become available..."
      if 'user' not in request.json:
        return "Waiting for user data to be become available.."

  user_uuid = getUUID(request)

  clientResult = userclient.getClientSpecificResult(user_uuid)
  if clientResult != None:
    logging.debug("Found overriding client result for user %s, returning it" % user_uuid)
    return clientResult
  else:
    logging.debug("No overriding client result for user %s, returning choice " % user_uuid)
  return choice.getResult(user_uuid)

@get('/compare')
def getCarbonCompare():
  for key, val in request.headers.items():
    print("  %s: %s" % (key, val))

  from clients.data import data

  if not skipAuth:
    if 'User' not in request.headers or request.headers.get('User') == '':
        return "Waiting for user data to become available..."
  
  from clients.choice import choice

  user_uuid = getUUID(request, inHeader=True)
  print ('UUID', user_uuid)
  
  clientResult = userclient.getClientSpecificResult(user_uuid)
  if clientResult != None:
    logging.debug("Found overriding client result for user %s, returning it" % user_uuid)
    return clientResult
  else:
    logging.debug("No overriding client result for user %s, returning choice" % user_uuid)
  return choice.getResult(user_uuid)

# Client related code START
@post("/client/<clientname>/<method>")
def callStudy(clientname, method):
  user_uuid = getUUID(request)
  request['user'] = user_uuid
  return Client(clientname).callMethod(method, request)

@get('/client/pre-register')
def registeredForStudy():
  userEmail = request.query.email
  client = request.query.client
  client_key = request.query.client_key

  logging.debug("request = %s" % (request))
  logging.debug("userEmail = %s, client = %s, client_key = %s" % (userEmail, client, client_key))
  # try:
  newSignupCount = Client(client).preRegister(client_key, userEmail)
  # except Exception as e:
  #   abort(e.code, e.msg)
  return {'email': userEmail, 'client': client, 'signup_count': newSignupCount }

@get('/client/<clientName>/<method>')
def javascriptCallback(clientName, method):
  from clients.choice import choice

  client = Client(clientName)
  client_key = request.query.client_key
  client.callJavascriptCallback(client_key, method, request.params)
  return {'status': 'ok'}

# proxy used to request and process XML from an external API, then convert it to JSON
# original URL should be encoded in UTF-8
@get("/asJSON/<originalXMLWebserviceURL>")
def xmlProxy(originalXMLWebserviceURL):
  decodedURL = urllib2.unquote(originalXMLWebserviceURL)
  f = urllib2.urlopen(decodedURL)
  xml = f.read()
  parsedXML = xmltodict.parse(xml)
  return json.dumps(parsedXML)

# Client related code END

# Data source integration START
@post('/movesCallback')
def movesCallback():
  logging.debug("Request from user = %s" % request)
  logging.debug("Request.json from user = %s" % request.json)
  user_uuid = getUUID(request)
  if user_uuid is None:
    # Hack to support older clients that don't call register before calling movesCallback
    # Remove by Dec 31, 2014
    createUserProfile()
    user_uuid = getUUID(request)
  assert(user_uuid is not None)
  code = request.json['code']
  state = request.json['state']
  return auth.movesCallback(code, state, user_uuid)
# Data source integration END

@app.hook('before_request')
def before_request():
  print("START %s %s %s" % (datetime.now(), request.method, request.path))
  request.params.start_ts = time.time()
  logging.debug("START %s %s" % (request.method, request.path))

@app.hook('after_request')
def after_request():
  msTimeNow = time.time()
  duration = msTimeNow - request.params.start_ts
  print("END %s %s %s %s %s " % (datetime.now(), request.method, request.path, request.params.user_uuid, duration))
  logging.debug("END %s %s %s %s " % (request.method, request.path, request.params.user_uuid, duration))
  # Keep track of the time and duration for each call
  stats.storeServerEntry(request.params.user_uuid, "%s %s" % (request.method, request.path),
        msTimeNow, duration)

# Auth helpers BEGIN
# This should only be used by createUserProfile since we may not have a UUID
# yet. All others should use the UUID.
def verifyUserToken(token):
    try:
        # attempt to validate token on the client-side
        logging.debug("Using OAuth2Client to verify id token of length %d from android phones" % len(token))
        tokenFields = oauth2client.client.verify_id_token(token,client_key)
        logging.debug(tokenFields)
    except AppIdentityError as androidExp:
        try:
            logging.debug("Using OAuth2Client to verify id token of length %d from android phones using old token" % len(token))
            tokenFields = oauth2client.client.verify_id_token(token,client_key_old)
            logging.debug(tokenFields)
        except AppIdentityError as androidExpOld:
            try:
                logging.debug("Using OAuth2Client to verify id token from iOS phones")
                tokenFields = oauth2client.client.verify_id_token(token, ios_client_key)
                logging.debug(tokenFields)
            except AppIdentityError as iOSExp:
                traceback.print_exc()
                logging.debug("OAuth failed to verify id token, falling back to constructedURL")
                #fallback to verifying using Google API
                constructedURL = ("https://www.googleapis.com/oauth2/v1/tokeninfo?id_token=%s" % token)
                r = requests.get(constructedURL)
                tokenFields = json.loads(r.content)
                in_client_key = tokenFields['audience']
                if (in_client_key != client_key):
                    if (in_client_key != ios_client_key):
                        abort(401, "Invalid client key %s" % in_client_key)
    logging.debug("Found user email %s" % tokenFields['email'])
    return tokenFields['email']

def getUUIDFromToken(token):
    userEmail = verifyUserToken(token)
    return __getUUIDFromEmail__(userEmail)

# This should not be used for general API calls
def __getUUIDFromEmail__(userEmail):
    user=User.fromEmail(userEmail)
    if user is None:
      return None
    user_uuid=user.uuid
    return user_uuid

def __getToken__(request, inHeader):
    if inHeader:
      userHeaderSplitList = request.headers.get('User').split()
      if len(userHeaderSplitList) == 1:
          userToken = userHeaderSplitList[0]
      else:
          userToken = userHeaderSplitList[1]
    else:
      userToken = request.json['user']

    return userToken

def getUUID(request, inHeader=False):
  retUUID = None
  if skipAuth:
    if 'User' in request.headers or 'user' in request.json:
        # skipAuth = true, so the email will be sent in plaintext
        userEmail = __getToken__(request, inHeader)
        retUUID = __getUUIDFromEmail__(userEmail)
        logging.debug("skipAuth = %s, returning UUID directly from email %s" % (skipAuth, retUUID))
    else:
        # Return a random user to make it easy to experiment without having to specify a user
        # TODO: Remove this if it is not actually used
        from get_database import get_uuid_db
        user_uuid = get_uuid_db().find_one()['uuid']
        retUUID = user_uuid
        logging.debug("skipAuth = %s, returning arbitrary UUID %s" % (skipAuth, retUUID))
    if Client("choice").getClientKey() is None:
        Client("choice").update(createKey = True)
  else:
    userToken = __getToken__(request, inHeader)
    retUUID = getUUIDFromToken(userToken)
  if retUUID is None:
     raise HTTPError(403, "token is valid, but no account found for user")
  request.params.user_uuid = retUUID
  return retUUID
# Auth helpers END

# We have see the sockets hang in practice. Let's set the socket timeout = 1
# hour to be on the safe side, and see if it is hit.
socket.setdefaulttimeout(float(socket_timeout))

for plugin in app.plugins:
    if isinstance(plugin, JSONPlugin):
        print("Replaced json_dumps in plugin with the one from bson")
        plugin.json_dumps = bson.json_util.dumps

print("Changing bt.json_loads from %s to %s" % (bt.json_loads, bson.json_util.loads))
bt.json_loads = bson.json_util.loads

# The selection of SSL versus non-SSL should really be done through a config
# option and not through editing source code, so let's make this keyed off the
# port number
if server_port == "443":
  # We support SSL and want to use it
  run(host=server_host, port=server_port, server='cherrypy', debug=True,
      certfile=ssl_cert, keyfile=private_key, ssl_module='builtin')
else:
  # Non SSL option for testing on localhost
  # We can theoretically use a separate skipAuth flag specified in the config file,
  # but then we have to define the behavior if SSL is true and we are not
  # running on localhost but still want to run without authentication. That is
  # not really an important use case now, and it makes people have to change
  # two values and increases the chance of bugs. So let's key the auth skipping from this as well.
  skipAuth = True
  print "Running with HTTPS turned OFF, skipAuth = True"

  run(host=server_host, port=server_port, server='cherrypy', debug=True)

# run(host="0.0.0.0", port=server_port, server='cherrypy', debug=True)<|MERGE_RESOLUTION|>--- conflicted
+++ resolved
@@ -75,22 +75,24 @@
 #Simple path that serves up a static landing page with javascript in it
 @route('/')
 def index():
-<<<<<<< HEAD
   return static_file("index.html", static_path)
-=======
-  return static_file("server/home.html", static_path)
->>>>>>> 7feb92d6
 
 # Bunch of static pages that constitute our website
 # Should we have gone for something like django instead after all?
 # If this gets to be too much, we should definitely consider that
-<<<<<<< HEAD
 @route("/docs/<filename>")
 def docs(filename):
   if filename != "privacy" and filename != "support" and filename != "about" and filename != "consent":
     return HTTPError(404, "Don't try to hack me, you evil spammer")
   else:
-    return static_file("%s.html" % filename, static_path)
+    return static_file("%s.html" % filename, "%s/%s" % (static_path, "docs"))
+
+@route("/<filename>")
+def docs(filename):
+  if filename != "privacy" and filename != "support" and filename != "about" and filename != "consent":
+    return HTTPError(404, "Don't try to hack me, you evil spammer")
+  else:
+    return static_file("%s.html" % filename, "%s/%s" % (static_path, "docs"))
 
 # Serve up the components of the webapp - library files, our javascript and css
 # files, and HTML templates, properly
@@ -118,44 +120,6 @@
 def server_templates(filepath):
   logging.debug("static filepath = %s" % filepath)
   return static_file(filepath, "%s/%s" % (static_path, "templates"))
-=======
-@route("/<filename>")
-def doc(filename):
-  if filename != "privacy" and filename != "home" and filename != "about" and filename != "index":
-    return HTTPError(404, "Don't try to hack me, you evil spammer")
-  else:
-    return static_file("%s.html" % filename, "%s/server/" % static_path)
-
-# Serve up javascript and css files properly
-@route('/front/<filename:path>')
-def server_static(filename):
-  logging.debug("static filename = %s" % filename)
-  return static_file(filename, static_path)
->>>>>>> 7feb92d6
-
-@route('/assets/css/<filename>')
-def css_static(filename):
-  return static_file(filename, static_path + '/server/assets/css/')
-
-@route('/assets/css/images/<filename>')
-def css_images_static(filename):
-  return static_file(filename, static_path + '/server/assets/css/images')
-
-@route('/assets/js/<filename>')
-def js_static(filename):
-  return static_file(filename, static_path + '/server/assets/js/')
-
-@route('/assets/fonts/<filename>')
-def fonts_static(filename):
-  return static_file(filename, static_path + '/server/assets/fonts/')
-
-@route('/assets/css/images/<filename>')
-def assets_images_static(filename):
-  return static_file(filename, static_path + '/server/assets/css/images/')
-
-@route('/images/<filename>')
-def images_static(filename):
-  return static_file(filename, static_path + '/server/images/')
 
 @route('/clients/<clientname>/front/<filename>')
 def server_static(clientname, filename):
