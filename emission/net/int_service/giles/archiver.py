import uuid
import requests
import json
import os

<<<<<<< HEAD
def get_conf_file():
=======

>>>>>>> 805532ed
    f = open("conf/net/int_service/giles_conf.json", "r")
    conf = json.loads(f.read())
    f.close()
    return conf

def get_giles_base_url():
    conf = get_conf_file()
    base = conf['giles_base_url']
    return base

def get_giles_api_key():
    conf = get_conf_file()
    api_key = conf['giles_api_key']
    return api_key


class StatArchiver:
    GILES_BASE_URL = get_giles_base_url()def get_conf_file():

    GILES_API_KEY = get_giles_api_key()
    #QUERY_URL = "http://localhost:8079/api/query"
    #ARCHIVER_URL = "http://localhost:8079/add/apikey"

    def __init__(self, path):
        self.path = path
        self.query_url = os.path.join(self.GILES_BASE_URL, 'api', 'query')
        self.archiver_url = os.path.join(self.GILES_BASE_URL, 'add', self.GILES_API_KEY)
        #print(self.GILES_BASE_URL)
        #print(self.GILES_API_KEY)
        #print(self.archiver_url)
        #print(self.query_url)

    # @TODO: Currently, inserting multiple readings to the same stream will cause the 
    #   stream to only save the last reading update. Figure out how to add readings 
    #   rather than replace
    # @TODO: Figure out how to support higher precision timestamps
    # @TODO: Store generated UUIDs somewhere
    # @TODO: Do some error-checking on Giles' response, to make sure the insertion
    #   actually worked

    def insert(self, entry):
        assert type(entry) == dict
        stat = entry['stat']
        user_uuid = entry['user']

        # TODO: Support more precise timestamps
        # Giles has some problem unmarshalling floats
        client_ts = int(entry['ts'])
        reading = entry['reading']
        stream_uuid = str(uuid.uuid5(uuid.NAMESPACE_DNS, stat + ',' + str(user_uuid)))

        smapMsg = {
            self.path: {
                "Metadata": {},
                "Readings": [
                    [
                        client_ts,
                        reading
                    ]
                ],
                "uuid": stream_uuid
            }
        }
        for key in entry:
            if key != "reading" and key != 'ts':
                smapMsg[self.path]["Metadata"][key] = entry[key]
        #print(smapMsg)
        try:
            json.dumps(smapMsg)
        except Exception as e:
            print("Error storing entry for user %s, stat %s at timestamp %s: \
                entry is not JSON serializable" % (user_uuid, stat, client_ts))
            return None

        # @TODO: Do some error-checking on the response to make sure it actually
        # really did work
        response = requests.post(self.archiver_url, data=json.dumps(smapMsg))
        return response

    def remove(self):
        queryMsg = 'delete where Path="' + self.path + '"'
        response = requests.post(self.query_url, data=queryMsg)
        return response

    # Tags contain metadata associated with an entry
    # Return all tags for all streams stored in archiver's current path
    def query_tags(self):
        queryMsg = 'select * where Path="' + self.path + '"'
        print(queryMsg)
        print(self.query_url)

        response = requests.post(self.query_url, data=queryMsg) 
        try:
            return json.loads(response.content)
        except Exception as e:
            return response.content

    # Return all readings for all streams stored in archiver's current path
    def query_readings(self):
        queryMsg = 'select data before now where Path="' + self.path + '"'
        response = requests.post(self.query_url, data=queryMsg) 
        try:
            return json.loads(response.content)
        except Exception as e:
            return response.content

x = StatArchiver('/testpath')
print x.query_tags()<|MERGE_RESOLUTION|>--- conflicted
+++ resolved
@@ -3,11 +3,7 @@
 import json
 import os
 
-<<<<<<< HEAD
 def get_conf_file():
-=======
-
->>>>>>> 805532ed
     f = open("conf/net/int_service/giles_conf.json", "r")
     conf = json.loads(f.read())
     f.close()
