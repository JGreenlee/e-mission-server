--- conflicted
+++ resolved
@@ -53,17 +53,8 @@
     logging.debug("Origin key for trip %s is %s" % (ct["_id"], origin_key))
     composite_trip_data["locations"] = get_locations_for_confirmed_trip(ct)
     composite_trip_data["confirmed_trip"] = ct["_id"]
-<<<<<<< HEAD
+    composite_trip_data["start_confirmed_place"] = eaum.get_confirmed_place_for_confirmed_trip(ct, "start_place")
     composite_trip_data["end_confirmed_place"] = eaum.get_confirmed_place_for_confirmed_trip(ct, "end_place")
-
-=======
-    # The place that follows untracked time has a duration of 0.
-    # Thus, we are not going to consider it eligible for additions or user input,
-    # and so untracked composite objects will not have a confirmed_place.
-    if not isUntrackedTime:
-        composite_trip_data["start_confirmed_place"] = eaum.get_confirmed_place_for_confirmed_trip(ct, "start_place")
-        composite_trip_data["end_confirmed_place"] = eaum.get_confirmed_place_for_confirmed_trip(ct, "end_place")
->>>>>>> 2292c135
     # later we will want to put section & modes in composite_trip as well
     composite_trip_entry = ecwe.Entry.create_entry(ct["user_id"], "analysis/composite_trip", composite_trip_data)
     composite_trip_entry["metadata"]["origin_key"] = origin_key
