from __future__ import division
from __future__ import unicode_literals
from __future__ import print_function
from __future__ import absolute_import
# Standard imports
from future import standard_library
standard_library.install_aliases()
from builtins import *
from past.utils import old_div
import math
import logging
import numpy as np
import utm
from sklearn.cluster import DBSCAN

# Our imports
from emission.core.get_database import get_section_db, get_mode_db, get_routeCluster_db,get_transit_db
from emission.core.common import calDistance, Include_place_2
from emission.analysis.modelling.tour_model.trajectory_matching.route_matching import getRoute,fullMatchDistance,matchTransitRoutes,matchTransitStops
import emission.storage.timeseries.abstract_timeseries as esta
import emission.storage.decorations.analysis_timeseries_queries as esda
import emission.core.wrapper.entry as ecwe
import emission.storage.decorations.trip_queries as esdt

from uuid import UUID 

Sections = get_section_db()
Modes = get_mode_db()


# The speed is in m/s
def calSegmentSpeed(section):
  from dateutil import parser

  distanceDelta = section.distance

  timeDelta = section.duration
  # logging.debug("while calculating speed form %s -> %s, distanceDelta = %s, timeDelta = %s" %
  #               (trackpoint1, trackpoint2, distanceDelta, timeDelta))
  if timeDelta != 0:
    return distanceDelta / timeDelta
  else:
    return None

def calSpeed(point1, point2):
  from dateutil import parser
  distanceDelta = calDistance(point1['data']['loc']['coordinates'],
                              point2['data']['loc']['coordinates'])
  timeDelta = point2['data']['ts'] - point1['data']['ts']
  # logging.debug("while calculating speed form %s -> %s, distanceDelta = %s, timeDelta = %s" %
  #               (trackpoint1, trackpoint2, distanceDelta, timeDelta))
  if timeDelta.total_seconds() != 0:
    return old_div(distanceDelta, timeDelta.total_seconds())
  else:
    return None

# This formula is from:
# http://www.movable-type.co.uk/scripts/latlong.html
# It returns the heading between two points using 
def calHeading(point1, point2):
    # points are in GeoJSON format, ie (lng, lat)
    phi1 = math.radians(point1[1])
    phi2 = math.radians(point2[1])
    lambda1 = math.radians(point1[0])
    lambda2 = math.radians(point2[0])

    y = math.sin(lambda2-lambda1) * math.cos(phi2)
    x = math.cos(phi1)*math.sin(phi2) - \
        math.sin(phi1)*math.cos(phi2)*math.cos(lambda2-lambda1)
    brng = math.degrees(math.atan2(y, x))
    return brng

def calHC(point1, point2, point3):
    HC = calHeading(point2, point3) - calHeading(point1, point2)
    return HC

def calHCR(segment):
<<<<<<< HEAD
    try:
        ts = esta.TimeSeries.get_time_series(segment.user_id)
        locations = list(ts.find_entries(['background/filtered_location'], time_query=None))
    except:
        return 0
  
    if not locations:
		return 0
=======
    trackpoints = segment['track_points']
    if len(trackpoints) < 3:
        return 0
>>>>>>> fa7052e2
    else:
        HCNum = 0
        for (i, point) in locations:
            currPoint = point
            nextPoint = locations[i+1]
            nexNextPt = locations[i+2]
            
            HC = calHC(currPoint['data']['loc']['coordinates'], nextPoint['data']['loc']['coordinates'], \
                       nexNextPt['data']['loc']['coordinates'])
            if HC >= 15:
                HCNum += 1
        segmentDist = segment.distance
        if segmentDist!= None and segmentDist != 0:
            HCR = old_div(HCNum,segmentDist)
            return HCR
        else:
            return 0


def calSR(segment):
<<<<<<< HEAD
    if 'speeds' not in segment:
        return 0
    speeds = segment.speeds
    if len(speeds) < 2:
		return 0
=======
    trackpoints = segment['track_points']
    if len(trackpoints) < 2:
        return 0
>>>>>>> fa7052e2
    else:
        stopNum = 0
        for (i, speed) in enumerate(speeds[:-1]):
            currVelocity = speed
            if currVelocity != None and currVelocity <= 0.75:
                stopNum += 1

        segmentDist = segment.distance
        if segmentDist != None and segmentDist != 0:
            return old_div(stopNum,segmentDist)
        else:
            return 0

# def calSR(segment):
#     #trackpoints = segment['track_points']
#     if len(trackpoints) < 2:
#         return 0
#     else:
#         stopNum = 0
#         for (i, point) in enumerate(trackpoints[:-1]):
#             currPoint = point
#             nextPoint = trackpoints[i+1]

#             currVelocity = calSpeed(currPoint, nextPoint)
#             if currVelocity != None and currVelocity <= 0.75:
#                 stopNum += 1

#         segmentDist = segment['distance']
#         if segmentDist != None and segmentDist != 0:
#             return stopNum/segmentDist
#         else:
#             return 0

# def calVCR(segment):
#     if 'speeds' not in segment: return 0
#     trackpoints = segment['speeds']
#     if len(trackpoints) < 3:
# 		return 0
#     else:
#         Pv = 0
#         for (i, speed) in enumerate(trackpoints[:-2]):
#             currPoint = point
#             nextPoint = trackpoints[i+1]
#             nexNextPt = trackpoints[i+2]
#             velocity1 = float(nextPoint +currPoint)/2.0
#             velocity2 = float((nextPoint +  nexNextPt)/2.0)
#             if velocity1 != None and velocity2 != None:
#                 if velocity1 != 0:
#                     VC = abs(velocity2 - velocity1)/velocity1
#                 else:
#                     VC = 0
#             else:
#                 VC = 0

#             if VC > 0.7:
#                 Pv += 1

#         segmentDist = segment['distance']
#         if segmentDist != None and segmentDist != 0:
#             return Pv/segmentDist
#         else:
#             return 0


def calVCR(segment):
<<<<<<< HEAD
    try:
        ts = esta.TimeSeries.get_time_series(segment.user_id)
        locations = list(ts.find_entries(['background/filtered_location'], time_query=None))
    except:
        return 0
    speeds = segment.speeds
    if len(speeds) < 3:
=======
    trackpoints = segment['track_points']
    if len(trackpoints) < 3:
>>>>>>> fa7052e2
        return 0
    else:
        Pv = 0
        for (i, point) in enumerate(locations[:-2]):
            currPoint = point
            nextPoint = locations[i+1]
            nexNextPt = locations[i+2]
            velocity1 = calSpeed(currPoint, nextPoint)
            velocity2 = calSpeed(nextPoint, nexNextPt)
            if velocity1 != None and velocity2 != None:
                if velocity1 != 0:
                    VC = old_div(abs(velocity2 - velocity1),velocity1)
                else:
                    VC = 0
            else:
                VC = 0

            if VC > 0.7:
                Pv += 1

        segmentDist = segment.distance
        if segmentDist != None and segmentDist != 0:
            return old_div(Pv,segmentDist)
        else:
            return 0
def calSegmentDistance(segment):
  return segment.distance

# def calSpeeds(segment):
#   trackpoints = (segment['speeds'], segment['distances'])
#   distances = segment['distances']
#   if len(trackpoints) == 0:
#     return None
#   return calSpeedsForList(trackpoints)

def calSpeeds(segment):
    try:
        return segment['speeds']
    except KeyError:
        return []

def calSpeedsForList(trackpoints):
  speeds = np.zeros(len(trackpoints) - 1)
  for (i, point) in enumerate(trackpoints[:-1]):
    currPoint = point
    nextPoint = trackpoints[i+1]
    currSpeed = calSpeed(currPoint, nextPoint)
    if currSpeed != None:
      speeds[i] = currSpeed
    # logging.debug("Returning vector of length %s while calculating speeds for trackpoints of length %s " % (speeds.shape, len(trackpoints)))
  return speeds

# def calAvgSpeed(segment):
#   timeDelta = segment['section_end_datetime'] - segment['section_start_datetime']
#   if timeDelta.total_seconds() != 0:
#     return segment['distance'] / timeDelta.total_seconds()
#   else:
#     return None

def calAvgSpeed(segment):
<<<<<<< HEAD
    if (('speeds' not in segment) or (len(segment['speeds']) == 0)): return 0
=======
  timeDelta = segment['section_end_datetime'] - segment['section_start_datetime']
  if timeDelta.total_seconds() != 0:
    return old_div(segment['distance'], timeDelta.total_seconds())
  else:
    return None
>>>>>>> fa7052e2

    return float(sum(segment['speeds'])/len(segment['speeds']))
# In order to calculate the acceleration, we do the following.
# point0: (loc0, t0), point1: (loc1, t1), point2: (loc2, t2), point3: (loc3, t3)
# becomes
# speed0: ((loc1 - loc0) / (t1 - t0)), speed1: ((loc2 - loc1) / (t2-t1)),
# speed2: ((loc3 - loc2) / (t3 - t2)
# becomes
# segment0: speed0 / (t1 - t0), segment1: (speed1 - speed0)/(t2-t1),
# segment2: (speed2 - speed1) / (t3-t2)

def calAccels(segment):
  from dateutil import parser
  try:
    ts = esta.TimeSeries.get_time_series(segment['user_id'])
    entries = list(ts.find_entries(['background/filtered_location'], time_query=None))
  except:
    return []

  speeds = calSpeeds(segment)
 
  if speeds is None or len(speeds) == 0:
    return None

  accel = np.zeros(len(speeds) - 1)
  prevSpeed = 0
  for (i, speed) in enumerate(speeds[0:-1]):
    currSpeed = speed # speed0
    speedDelta = currSpeed - prevSpeed # (speed0 - 0)
    accel[i] = speedDelta
    # t1 - t0

    timeDelta = entries[i+1]['data']['ts'] - entries[i]['data']['ts']
    # logging.debug("while calculating accels from %s -> %s, speedDelta = %s, timeDelta = %s" %
    #   (trackpoints[i+1], trackpoints[i], speedDelta, timeDelta))
    if timeDelta.total_seconds() != 0:
      accel[i] = old_div(speedDelta,(timeDelta.total_seconds()))
      # logging.debug("resulting acceleration is %s" % accel[i])
    prevSpeed = currSpeed
  return accel

# def calAccels(segment):
#   from dateutil import parser

#   speed = calSpeed(segment)
  

#   if speeds is None:
#     return None

#   accel = np.zeros(len(speeds) - 1)
#   prevSpeed = 0
#   for (i, speed) in enumerate(speeds[0:-1]):
#     currSpeed = speed # speed0
#     speedDelta = currSpeed - prevSpeed # (speed0 - 0)
#     # t1 - t0
#     timeDelta = parser.parse(trackpoints[i+1]['time']) - parser.parse(trackpoints[i]['time'])
#     # logging.debug("while calculating accels from %s -> %s, speedDelta = %s, timeDelta = %s" %
#     #   (trackpoints[i+1], trackpoints[i], speedDelta, timeDelta))
#     if timeDelta.total_seconds() != 0:
#       accel[i] = speedDelta/(timeDelta.total_seconds())
#       # logging.debug("resulting acceleration is %s" % accel[i])
#     prevSpeed = currSpeed
#   return accel

def getIthMaxSpeed(segment, i):
  # python does not appear to have a built-in mechanism for returning the top
  # ith max. We would need to write our own, possibly by sorting. Since it is
  # not clear whether we ever actually need this (the paper does not explain
  # which i they used), we just return the max.
  assert(i == 1)
  speeds = calSpeeds(segment)
  return np.amax(speeds)

def getIthMaxAccel(segment, i):
  # python does not appear to have a built-in mechanism for returning the top
  # ith max. We would need to write our own, possibly by sorting. Since it is
  # not clear whether we ever actually need this (the paper does not explain
  # which i they used), we just return the max.
  assert(i == 1)
  accels = calAccels(segment)
  return np.amax(accels)

def calSpeedDistParams(speeds):
  return (np.mean(speeds), np.std(speeds))

# def user_tran_mat(user):
#     user_sections=[]
#     # print(tran_mat)
#     query = {"$and": [{'type': 'move'},{'user_id':user},\
#                       {'$or': [{'confirmed_mode':1}, {'confirmed_mode':3},\
#                                {'confirmed_mode':5},{'confirmed_mode':6},{'confirmed_mode':7}]}]}
#     # print(Sections.find(query).count())
#     for section in Sections.find(query).sort("section_start_datetime",1):
#         user_sections.append(section)
#     if Sections.find(query).count()>=2:
#         tran_mat=np.zeros([Modes.find().count(), Modes.find().count()])
#         for i in range(len(user_sections)-1):
#             if (user_sections[i+1]['section_start_datetime']-user_sections[i]['section_end_datetime']).seconds<=60:
#                 # print(user_sections[i+1]['section_start_datetime'],user_sections[i]['section_end_datetime'])
#                 fore_mode=user_sections[i]["confirmed_mode"]
#                 after_mode=user_sections[i+1]["confirmed_mode"]
#                 tran_mat[fore_mode-1,after_mode-1]+=1
#         row_sums = tran_mat.sum(axis=1)
#         new_mat = tran_mat / row_sums[:, np.newaxis]
#         return new_mat
#     else:
#         return None
#
# # all model
# def all_tran_mat():
#     tran_mat=np.zeros([Modes.find().count(), Modes.find().count()])
#     for user in Sections.distinct("user_id"):
#         user_sections=[]
#         # print(tran_mat)
#         query = {"$and": [{'type': 'move'},{'user_id':user},\
#                           {'$or': [{'confirmed_mode':1}, {'confirmed_mode':3},\
#                                    {'confirmed_mode':5},{'confirmed_mode':6},{'confirmed_mode':7}]}]}
#         # print(Sections.find(query).count())
#         for section in Sections.find(query).sort("section_start_datetime",1):
#             user_sections.append(section)
#         if Sections.find(query).count()>=2:
#             for i in range(len(user_sections)-1):
#                 if (user_sections[i+1]['section_start_datetime']-user_sections[i]['section_end_datetime']).seconds<=60:
#                     # print(user_sections[i+1]['section_start_datetime'],user_sections[i]['section_end_datetime'])
#                     fore_mode=user_sections[i]["confirmed_mode"]
#                     after_mode=user_sections[i+1]["confirmed_mode"]
#                     tran_mat[fore_mode-1,after_mode-1]+=1
#     row_sums = tran_mat.sum(axis=1)
#     new_mat = tran_mat / row_sums[:, np.newaxis]
#     return new_mat

def mode_cluster(mode,eps,sam):
    mode_change_pnts=[]
    query = {'confirmed_mode':mode}
    logging.debug("Trying to find cluster locations for %s trips" % (Sections.find(query).count()))
    for section in Sections.find(query).sort("section_start_datetime",1):
        try:
            mode_change_pnts.append(section['section_start_point']['coordinates'])
            mode_change_pnts.append(section['section_end_point']['coordinates'])
        except:
            logging.warning("Found trip %s with missing start and/or end points" % (section['_id']))
            pass
    
    if len(mode_change_pnts) == 0:
      logging.debug("No points found in cluster input, nothing to fit..")
      return np.zeros(0)

    if len(mode_change_pnts)>=1:
        # print(mode_change_pnts)
        np_points=np.array(mode_change_pnts)
        # print(np_points[:,0])
        # fig, axes = plt.subplots(1, 1)
        # axes.scatter(np_points[:,0], np_points[:,1])
        # plt.show()
    else:
        pass
    utm_x = []
    utm_y = []
    for row in mode_change_pnts:
        # GEOJSON order is lng, lat
        utm_loc = utm.from_latlon(row[1],row[0])
        utm_x = np.append(utm_x,utm_loc[0])
        utm_y = np.append(utm_y,utm_loc[1])
    utm_location = np.column_stack((utm_x,utm_y))
    db = DBSCAN(eps=eps,min_samples=sam)
    db_fit = db.fit(utm_location)
    db_labels = db_fit.labels_
    #print db_labels
    new_db_labels = db_labels[db_labels!=-1]
    new_location = np_points[db_labels!=-1]
    # print len(new_db_labels)
    # print len(new_location)
    # print new_information

    label_unique = np.unique(new_db_labels)
    cluster_center = np.zeros((len(label_unique),2))
    for label in label_unique:
        sub_location = new_location[new_db_labels==label]
        temp_center = np.mean(sub_location,axis=0)
        cluster_center[int(label)] = temp_center
    # print cluster_center
    return cluster_center

#
# print(mode_cluster(6))

def mode_start_end_coverage(segment,cluster,eps):
    mode_change_pnts=[]
    # print(tran_mat)
    num_sec=0
    centers=cluster
    # print(centers)
    try:
        if Include_place_2(centers,segment['section_start_point']['coordinates'],eps) and \
                    Include_place_2(centers,segment['section_end_point']['coordinates'],eps):
            return 1
        else:
            return 0
    except:
            return 0
# print(mode_start_end_coverage(5,105,2))
# print(mode_start_end_coverage(6,600,2))

# This is currently only used in this file, so it is fine to use only really
# user confirmed modes. We don't want to learn on trips where we don't have
# ground truth.
def get_mode_share_by_count(lst):
    # input here is a list of sections
    displayModeList = getDisplayModes()
    # logging.debug(displayModeList)
    modeCountMap = {}
    for mode in displayModeList:
        modeCountMap[mode['mode_name']] = 0
        for section in lst:
            if section['confirmed_mode']==mode['mode_id']:
                modeCountMap[mode['mode_name']] +=1
            elif section['mode']==mode['mode_id']:
                modeCountMap[mode['mode_name']] +=1
    return modeCountMap

# This is currently only used in this file, so it is fine to use only really
# user confirmed modes. We don't want to learn on trips where we don't have
# ground truth.
def get_mode_share_by_count(list_idx):
    Sections=get_section_db()
    ## takes a list of idx's
    AllModeList = getAllModes()

    MODE = {}
    MODE2= {}
    for mode in AllModeList:
        MODE[mode['mode_id']]=0
    for _id in list_idx:
        section=Sections.find_one({'_id': _id})
        mode_id = section['confirmed_mode']
        try:
            MODE[mode_id] += 1
        except KeyError:
            MODE[mode_id] = 1
    # print(sum(MODE.values()))
    if sum(MODE.values())==0:
        for mode in AllModeList:
            MODE2[mode['mode_id']]=0
        # print(MODE2)
    else:
        for mode in AllModeList:
            MODE2[mode['mode_id']]=old_div(MODE[mode['mode_id']],sum(MODE.values()))
    return MODE2

def cluster_route_match_score(segment,step1=100000,step2=100000,method='lcs',radius1=2000,threshold=0.5):
    userRouteClusters=get_routeCluster_db().find_one({'$and':[{'user':segment['user_id']},{'method':method}]})['clusters']
    route_seg = getRoute(segment['_id'])

    dis=999999
    medoid_ids=list(userRouteClusters.keys())
    if len(medoid_ids)!=0:
        choice=medoid_ids[0]
        for idx in list(userRouteClusters.keys()):
            route_idx=getRoute(idx)
            try:
                dis_new=fullMatchDistance(route_seg,route_idx,step1,step2,method,radius1)
            except RuntimeError:

                dis_new=999999
            if dis_new<dis:
                dis=dis_new
                choice=idx
    # print(dis)
    # print(userRouteClusters[choice])
    if dis<=threshold:
        cluster=userRouteClusters[choice]
        cluster.append(choice)
        ModePerc=get_mode_share_by_count(cluster)
    else:
        ModePerc=get_mode_share_by_count([])

    return ModePerc

def transit_route_match_score(segment,step1=100000,step2=100000,method='lcs',radius1=2500,threshold=0.5):
    Transits=get_transit_db()
    transitMatch={}
    route_seg=getRoute(segment['_id'])
    for type in Transits.distinct('type'):
        for entry in Transits.find({'type':type}):
            transitMatch[type]=matchTransitRoutes(route_seg,entry['stops'],step1,step2,method,radius1,threshold)
            if transitMatch[entry['type']]==1:
                break
    return transitMatch

def transit_stop_match_score(segment,radius1=300):
    Transits=get_transit_db()
    transitMatch={}
    route_seg=getRoute(segment['_id'])
    for type in Transits.distinct('type'):
        for entry in Transits.find({'type':type}):
            transitMatch[type]=matchTransitStops(route_seg,entry['stops'],radius1)
            if transitMatch[entry['type']]==1:
                break
    return transitMatch<|MERGE_RESOLUTION|>--- conflicted
+++ resolved
@@ -75,7 +75,6 @@
     return HC
 
 def calHCR(segment):
-<<<<<<< HEAD
     try:
         ts = esta.TimeSeries.get_time_series(segment.user_id)
         locations = list(ts.find_entries(['background/filtered_location'], time_query=None))
@@ -84,11 +83,6 @@
   
     if not locations:
 		return 0
-=======
-    trackpoints = segment['track_points']
-    if len(trackpoints) < 3:
-        return 0
->>>>>>> fa7052e2
     else:
         HCNum = 0
         for (i, point) in locations:
@@ -109,17 +103,11 @@
 
 
 def calSR(segment):
-<<<<<<< HEAD
     if 'speeds' not in segment:
         return 0
     speeds = segment.speeds
     if len(speeds) < 2:
 		return 0
-=======
-    trackpoints = segment['track_points']
-    if len(trackpoints) < 2:
-        return 0
->>>>>>> fa7052e2
     else:
         stopNum = 0
         for (i, speed) in enumerate(speeds[:-1]):
@@ -185,7 +173,6 @@
 
 
 def calVCR(segment):
-<<<<<<< HEAD
     try:
         ts = esta.TimeSeries.get_time_series(segment.user_id)
         locations = list(ts.find_entries(['background/filtered_location'], time_query=None))
@@ -193,10 +180,6 @@
         return 0
     speeds = segment.speeds
     if len(speeds) < 3:
-=======
-    trackpoints = segment['track_points']
-    if len(trackpoints) < 3:
->>>>>>> fa7052e2
         return 0
     else:
         Pv = 0
@@ -257,17 +240,10 @@
 #     return None
 
 def calAvgSpeed(segment):
-<<<<<<< HEAD
-    if (('speeds' not in segment) or (len(segment['speeds']) == 0)): return 0
-=======
-  timeDelta = segment['section_end_datetime'] - segment['section_start_datetime']
-  if timeDelta.total_seconds() != 0:
-    return old_div(segment['distance'], timeDelta.total_seconds())
-  else:
-    return None
->>>>>>> fa7052e2
-
+    if (('speeds' not in segment) or (len(segment['speeds']) == 0)):
+        return 0
     return float(sum(segment['speeds'])/len(segment['speeds']))
+
 # In order to calculate the acceleration, we do the following.
 # point0: (loc0, t0), point1: (loc1, t1), point2: (loc2, t2), point3: (loc3, t3)
 # becomes
