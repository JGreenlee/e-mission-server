--- conflicted
+++ resolved
@@ -68,15 +68,11 @@
             logging.info("Found filter_mask with shape (0,0), returning blank")
             return []
 
-<<<<<<< HEAD
         # Replace RUNNING with WALKING so that we don't get extra, incorrect sections 
         # https://github.com/e-mission/e-mission-server/issues/577#issuecomment-379496118
         motion_df["type"].replace([8], 7, inplace=True)
 
-        logging.debug("filtered points %s" % np.nonzero(filter_mask))
-=======
         logging.debug("filtered points %s" % np.nonzero(filter_mask.to_numpy()))
->>>>>>> c832bed1
         logging.debug("motion_df = %s" % motion_df.head())
         filtered_df = motion_df[filter_mask]
         filtered_df.reset_index(inplace=True)
