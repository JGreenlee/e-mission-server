--- conflicted
+++ resolved
@@ -73,14 +73,11 @@
             "manual/mode_confirm": "userlabel",
             # user confirmation of the travel purpose
             "manual/purpose_confirm": "userlabel",
-<<<<<<< HEAD
             # user survey results. The survey results are a JSON blob
             "manual/survey": "survey",
-=======
             # user confirmation of the destination (unsure how this will
             # interact with purpose
             "manual/destination_confirm": "userlabel",
->>>>>>> d81e0f2e
             ### END: incoming data types ###
             ### BEGIN: analysis result data types ###
             ### ** BEGIN: objects generated after the initial segmentation step **
