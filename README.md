e-mission is a project to gather data about user travel patterns using phone
apps, and use them to provide an personalized carbon footprint, and aggregate
them to make data available to urban planners and transportation engineers.

It has two components, the backend server and the phone apps. This is the
backend server - the phone apps are available in the [e-mission-phone repo](https://github.com/amplab/e-mission-phone)

The backend in turn consists of two parts - a summary of their code structure is shown below.
The webapp supports a REST API, and accesses data from the database to fulfill
the queries.
![][CFC_WebApp_Structure]

A set of background scripts pull the data from moves, and preprocess results to
ensure reasonable performance.
![][CFC_DataCollector_Structure]

## Dependencies: ##
-------------------

### Database: ###
<<<<<<< HEAD
1. Install [Mongodb](http://www.mongodb.org/)
2. Start it at the default port
Ubuntu: http://docs.mongodb.org/manual/tutorial/install-mongodb-on-ubuntu/
=======
1. Install [Mongodb](http://www.mongodb.org/) (Note: mongodb appears to be installed as a service on Windows devices and it starts automatically on reboot)
1. Start it at the default port
>>>>>>> 34e8ff86

### Python: ###

    (You may need super user permissions to run these commands)
    $ pip install -r requirements.txt 
    # If you are running this in production over SSL, copy over the cherrypy-wsgiserver
    $ cp api/wsgiserver2.py <dist-packages>/cherrypy/wsgiserver/wsgiserver2.py

## Development: ##
-------------------
In order to test out changes to the webapp, you should make the changes
locally, test them and then push. Then, deployment is as simple as pulling from
the repo to the real server.

Here are the steps for doing this:
1. Copy config.json.localhost.android or config.json.localhost.ios to
config.json, depending on which platform you are testing against.

1. Copy keys.json.sample to keys.json, register for the appropriate keys, and
fill them in

1. Start the server

        $ cd CFC_WebApp
        $ python api/cfc_webapp.py

   You may need to install some of the python dependencies from above

1. Browse to 
[http://localhost:8080](http://localhost:8080)
or connect to it using the phone app

1. Run unit tests
        $ cd CFC_WebApp
        $ python tests/TestCarbon.py
        $ python tests/TestTripManager.py
You might get an ImportError for the module utils. In this case you have to add PYTHONPATH to have the current directory in it. Try running "PYTHONPATH=. python tests/TestCarbon.py" instead.

1. If you need to run any of the backend scripts, copy the config.json and
keys.json files to that directory as well, and run the scripts:

        cd CFC_DataCollector
        cp ../CFC_WebApp/config.json .
        cp ../CFC_WebApp/keys.json .

        python moves/collect.py
        python modeinfer/pipeline.py
   
These repositories don't have the associated client keys checked in for
security reasons.

If you are associated with the e-mission project and will be integrating with
our server, then you can get the key files from:
https://repo.eecs.berkeley.edu/git/users/shankari/e-mission-keys.git

If not, please get your own copies of the following keys:

* Google Developer Console
  - Android key
  - iOS key
  - webApp key
* Moves app
  - Client key
  - Client secret

And then copy over the sample files from these locations and replace the values appropriately:

* CFC\_WebApp/keys.json
* CFC\_DataCollector/keys.json


TROUBLESHOOTING:
If a python execution fails to import a module, make sure to add current directory to your PYTHONPATH. 

If starting the server gives a CONNECTION_ERROR, make sure MongoDB is actively running when you attempt to start the server.

## Design decisions: ##
----------
This site is currently designed to support commute mode tracking and
aggregation. There is a fair amount of backend work that is more complex than
just reading and writing data from a database. So we are not using any of the
specialized web frameworks such as django or rails.

Instead, we have focused on developing the backend code and exposing it via a
simple API. I have maintained separation between the backend code and the API
glue so that we can swap out the API glue later if needed.

The API glue is currently [Bottle](http://bottlepy.org/docs/dev/index.html), which is a single file webapp framework. I
chose [Bottle](http://bottlepy.org/docs/dev/index.html) because it was simple, didn't use a lot of space, and because it
wasn't heavy weight, could easily be replaced with something more heavyweight
later.

The front-end is javascript based - I will experiment with Angular later, but
right now, it uses jquery and NVD3, which is a wrapper layer that makes it
easier to display simple graphs using D3.


## Deployment: ##
----------
If you are running this in production, you should really run it over SSL.  We
use cherrypy to provide SSL support. The default version of cherrypy in the
anaconda distribution had some issues, so I've checked in a working version
of the wsgiserver file.

TODO: clean up later

    $ cp api/wsgiserver2.py <dist-packages>/cherrypy/wsgiserver/wsgiserver2.py

[CFC_WebApp_Structure]: https://raw.github.com/amplab/e-mission-server/master/figs/CFC_WebApp_Structure.png
[CFC_DataCollector_Structure]: https://raw.github.com/amplab/e-mission-server/master/figs/CFC_DataCollector_Structure.png<|MERGE_RESOLUTION|>--- conflicted
+++ resolved
@@ -18,14 +18,9 @@
 -------------------
 
 ### Database: ###
-<<<<<<< HEAD
-1. Install [Mongodb](http://www.mongodb.org/)
-2. Start it at the default port
-Ubuntu: http://docs.mongodb.org/manual/tutorial/install-mongodb-on-ubuntu/
-=======
 1. Install [Mongodb](http://www.mongodb.org/) (Note: mongodb appears to be installed as a service on Windows devices and it starts automatically on reboot)
 1. Start it at the default port
->>>>>>> 34e8ff86
+Ubuntu: http://docs.mongodb.org/manual/tutorial/install-mongodb-on-ubuntu/
 
 ### Python: ###
 
