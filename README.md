e-mission is a project to gather data about user travel patterns using phone
apps, and use them to provide an personalized carbon footprint, and aggregate
them to make data available to urban planners and transportation engineers.

It has two components, the backend server and the phone apps. This is the
backend server - the phone apps are available in the [e-mission-phone repo](https://github.com/amplab/e-mission-phone)

The backend in turn consists of two parts - a summary of their code structure is shown below.
The webapp supports a REST API, and accesses data from the database to fulfill
the queries.
![][CFC_WebApp_Structure]

A set of background scripts pull the data from moves, and preprocess results to
ensure reasonable performance.
![][CFC_DataCollector_Structure]

## Dependencies: ##
-------------------

### Database: ###
1. Install [Mongodb](http://www.mongodb.org/) (Note: mongodb appears to be installed as a service on Windows devices and it starts automatically on reboot)
1. Start it at the default port
<<<<<<< HEAD
Ubuntu: http://docs.mongodb.org/manual/tutorial/install-mongodb-on-ubuntu/
=======
    $ mongod

### Installing Pip for Mac: ###
1. Download get-pip.py (https://pip.pypa.io)
2. Install pip:
    $ python get-pip.py
>>>>>>> 8fc4b149

### Python: ###

    (You may need super user permissions to run these commands)
    $ pip install -r requirements.txt 
    # If you are running this in production over SSL, copy over the cherrypy-wsgiserver
    $ cp api/wsgiserver2.py <dist-packages>/cherrypy/wsgiserver/wsgiserver2.py

## Development: ##
-------------------
In order to test out changes to the webapp, you should make the changes
locally, test them and then push. Then, deployment is as simple as pulling from
the repo to the real server.

Here are the steps for doing this:
1. Copy config.json.localhost.android or config.json.localhost.ios to
config.json, depending on which platform you are testing against.

1. Copy keys.json.sample to keys.json, register for the appropriate keys, and
fill them in

1. Start the server

        $ cd CFC_WebApp
        $ python api/cfc_webapp.py

   You may need to install some of the python dependencies from above

1. Browse to 
[http://localhost:8080](http://localhost:8080)
or connect to it using the phone app

1. Run unit tests
        $ cd CFC_WebApp
        $ python tests/TestCarbon.py
        $ python tests/TestTripManager.py
You might get an ImportError for the module utils. In this case you have to add PYTHONPATH to have the current directory in it. Try running "PYTHONPATH=. python tests/TestCarbon.py" instead.

1. If you need to run any of the backend scripts, copy the config.json and
keys.json files to that directory as well, and run the scripts:

        cd CFC_DataCollector
        cp ../CFC_WebApp/config.json .
        cp ../CFC_WebApp/keys.json .

        python moves/collect.py
        python modeinfer/pipeline.py
   
These repositories don't have the associated client keys checked in for
security reasons.

If you are associated with the e-mission project and will be integrating with
our server, then you can get the key files from:
https://repo.eecs.berkeley.edu/git/users/shankari/e-mission-keys.git

If not, please get your own copies of the following keys:

* Google Developer Console
  - Android key
  - iOS key
  - webApp key
* Moves app
  - Client key
  - Client secret

And then copy over the sample files from these locations and replace the values appropriately:

* CFC\_WebApp/keys.json
* CFC\_DataCollector/keys.json


TROUBLESHOOTING:
If a python execution fails to import a module, make sure to add current directory to your PYTHONPATH. 

If starting the server gives a CONNECTION_ERROR, make sure MongoDB is actively running when you attempt to start the server.

## Design decisions: ##
----------
This site is currently designed to support commute mode tracking and
aggregation. There is a fair amount of backend work that is more complex than
just reading and writing data from a database. So we are not using any of the
specialized web frameworks such as django or rails.

Instead, we have focused on developing the backend code and exposing it via a
simple API. I have maintained separation between the backend code and the API
glue so that we can swap out the API glue later if needed.

The API glue is currently [Bottle](http://bottlepy.org/docs/dev/index.html), which is a single file webapp framework. I
chose [Bottle](http://bottlepy.org/docs/dev/index.html) because it was simple, didn't use a lot of space, and because it
wasn't heavy weight, could easily be replaced with something more heavyweight
later.

The front-end is javascript based - I will experiment with Angular later, but
right now, it uses jquery and NVD3, which is a wrapper layer that makes it
easier to display simple graphs using D3.


## Deployment: ##
----------
If you are running this in production, you should really run it over SSL.  We
use cherrypy to provide SSL support. The default version of cherrypy in the
anaconda distribution had some issues, so I've checked in a working version
of the wsgiserver file.

TODO: clean up later

    $ cp api/wsgiserver2.py <dist-packages>/cherrypy/wsgiserver/wsgiserver2.py

[CFC_WebApp_Structure]: https://raw.github.com/amplab/e-mission-server/master/figs/CFC_WebApp_Structure.png
[CFC_DataCollector_Structure]: https://raw.github.com/amplab/e-mission-server/master/figs/CFC_DataCollector_Structure.png<|MERGE_RESOLUTION|>--- conflicted
+++ resolved
@@ -20,16 +20,13 @@
 ### Database: ###
 1. Install [Mongodb](http://www.mongodb.org/) (Note: mongodb appears to be installed as a service on Windows devices and it starts automatically on reboot)
 1. Start it at the default port
-<<<<<<< HEAD
+    $ mongod
 Ubuntu: http://docs.mongodb.org/manual/tutorial/install-mongodb-on-ubuntu/
-=======
-    $ mongod
 
 ### Installing Pip for Mac: ###
 1. Download get-pip.py (https://pip.pypa.io)
 2. Install pip:
     $ python get-pip.py
->>>>>>> 8fc4b149
 
 ### Python: ###
 
