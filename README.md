e-mission is a project to gather data about user travel patterns using phone
apps, and use them to provide an personalized carbon footprint, and aggregate
them to make data available to urban planners and transportation engineers.

It has two components, the backend server and the phone apps. This is the
backend server - the phone apps are available in the [e-mission-phone
repo](https://github.com/amplab/e-mission-phone)

The current build status is:
[![Build Status](https://amplab.cs.berkeley.edu/jenkins/buildStatus/icon?job=e-mission-server)](https://amplab.cs.berkeley.edu/jenkins/view/E-Mission/job/e-mission-server/)

The backend in turn consists of two parts - a summary of their code structure is shown below.
-![][Python_Structure]
The webapp supports a REST API, and accesses data from the database to fulfill
the queries.  A set of background scripts pull the data from external sources, and
preprocessing results ensures reasonable performance.

## Dependencies: ##
-------------------

### Database: ###
1. Install [Mongodb](http://www.mongodb.org/)
  2. *Windows*: mongodb appears to be installed as a service on Windows devices and it starts automatically on reboot
  3. *OSX*: You want to install homebrew and then use homebrew to install mongodb. Follow these instruction on how to do so ---> (http://docs.mongodb.org/manual/tutorial/install-mongodb-on-os-x/)
  4. *Ubuntu*: http://docs.mongodb.org/manual/tutorial/install-mongodb-on-ubuntu/

2. Start it at the default port

     `$ mongod`

### Python distribution ###
We will use a distribution of python that is optimized for scientific
computing. The [anaconda](https://store.continuum.io/cshop/anaconda/)
distribution is available for a wide variety of platforms and includes the
python scientific computing libraries (numpy/scipy/scikit-learn) along with
native implementations for performance. Using the distribution avoids native
library inconsistencies between versions.

The distribution also includes its own version of pip, and a separate package
management tool called 'conda'.

After you install the anaconda distribution, please ensure that it is in your
path, and you are using the anaconda versions of common python tools such as
`python` and `pip`, e.g.

    $ which python
    /Users/shankari/OSS/anaconda/bin/python

    $ which pip
    /Users/shankari/OSS/anaconda/bin/pip

### Python dependencies: ###

    (You may need super user permissions to run these commands)
    $ pip install -r requirements.txt 
    # If you are running this in production over SSL, copy over the cherrypy-wsgiserver
    $ cp api/wsgiserver2.py <dist-packages>/cherrypy/wsgiserver/wsgiserver2.py

## Development: ##
-------------------
In order to test out changes to the webapp, you should make the changes locally, test them and then push. Then, deployment is as simple as pulling from the repo to the real server and changing the config files slightly.

Here are the steps for doing this:

1. On OSX, start the database  (Note: mongodb appears to be installed as a service on Windows devices and it starts automatically on reboot). 

        $ mongod

1. Start the server

        $ ./e-mission-py.bash emission/net/api/cfc_webapp.py
<<<<<<< HEAD

1. Test your connection to the server
  * Using a web browser, go to [http://localhost:8080](http://localhost:8080)
  * Using the iOS emulator, connect to [http://localhost:8080](http://localhost:8080)
  * Using the android emulator:
    * change `server.host` in `conf/net/api/webserver.conf` to 0.0.0.0, and 
    * connect the app to the special IP for the current host in the android emulator - [10.0.2.2](https://developer.android.com/tools/devices/emulator.html#networkaddresses)

### Loading test data ###

You may also want to load some test data.

1. Sample timeline data from the data collection eval is available in the [data-collection-eval repo](https://github.com/shankari/data-collection-eval).
2. You can choose to load either android data `results_dec_2015/ucb.sdb.android.{1,2,3}/timeseries/*` or iOS data `results_dec_2015/ucb.sdb.ios.{1,2,3}/timeseries/*`
3. Data is loaded using the `bin/debug/load_timeline_for_day_and_user.py`.
  * Running it with just a timeline file loads the data with the original user - e.g.

            $ cd ..../e-mission-server
            $ ./e-mission-py.bash bin/debug/load_timeline_for_day_and_user.py /tmp/data-collection-eval/results_dec_2015/ucb.sdb.android.1/timeseries/active_day_2.2015-11-27
        
  * Running it with a timeline file and a user relabels the data as being from the specified user and then loads it - e.g.

            $ cd ..../e-mission-server
            $ ./e-mission-py.bash bin/debug/load_timeline_for_day_and_user.py /tmp/data-collection-eval/results_dec_2015/ucb.sdb.android.1/timeseries/active_day_2.2015-11-27 -u shankari@eecs.berkeley.edu
        
4. Note that loading the data retains the object IDs. This means that if you load the same data twice with different user IDs, then only the second one will stick. In other words, if you load the file as `user1@foo.edu` and then load the same file as `user2@foo.edu`, you will only have data for `user2@foo.edu` in the database.


### Creating fake user data ###

You may need a larger or more diverse set of data than the given test data supplies.
To create it you can run the trip generation script included in the project. 

The script works by creating random noise around starting and ending points of trips.

You can fill out options for the new data in emission/simulation/input.json. 
The different options are as follows
* radius - the number of kilometers of randomization around starting and ending points (the amount of noise)
* starting centroids - addresses you want trips to start around, as well as a weight defining the relative probability a trip will start there
* ending centroids - addresses you want trips to end around, as well as a weight defining the relative probability a trip will end there
* modes - the relative probability a user will take a trip with the given mode
* number of trips - the amount of trips the simulation should create

run the script with 
    
    $ python emission/simulation/trip_gen.py <user_name>

Because this user data is specifically designed to test our tour model creation, you can create fake tour models easily by running the make_tour_model_from_fake_data function in emission/storage/decorations/tour_model_queries.py

=======

1. Test your connection to the server
  * Using a web browser, go to [http://localhost:8080](http://localhost:8080)
  * Using the iOS emulator, connect to [http://localhost:8080](http://localhost:8080)
  * Using the android emulator:
    * change `server.host` in `conf/net/api/webserver.conf` to 0.0.0.0, and 
    * connect the app to the special IP for the current host in the android emulator - [10.0.2.2](https://developer.android.com/tools/devices/emulator.html#networkaddresses)

### Loading test data ###

You may also want to load some test data.

1. Sample timeline data from the data collection eval is available in the [data-collection-eval repo](https://github.com/shankari/data-collection-eval).
2. You can choose to load either android data `results_dec_2015/ucb.sdb.android.{1,2,3}/timeseries/*` or iOS data `results_dec_2015/ucb.sdb.ios.{1,2,3}/timeseries/*`
3. Data is loaded using the `bin/debug/load_timeline_for_day_and_user.py`.
  * Running it with just a timeline file loads the data with the original user - e.g.

            $ cd ..../e-mission-server
            $ ./e-mission-py.bash bin/debug/load_timeline_for_day_and_user.py /tmp/data-collection-eval/results_dec_2015/ucb.sdb.android.1/timeseries/active_day_2.2015-11-27
        
  * Running it with a timeline file and a user relabels the data as being from the specified user and then loads it - e.g.

            $ cd ..../e-mission-server
            $ ./e-mission-py.bash bin/debug/load_timeline_for_day_and_user.py /tmp/data-collection-eval/results_dec_2015/ucb.sdb.android.1/timeseries/active_day_2.2015-11-27 -u shankari@eecs.berkeley.edu
        
4. Note that loading the data retains the object IDs. This means that if you load the same data twice with different user IDs, then only the second one will stick. In other words, if you load the file as `user1@foo.edu` and then load the same file as `user2@foo.edu`, you will only have data for `user2@foo.edu` in the database.

>>>>>>> 547c55f4
### Running the analysis pipeline ###

Once you have loaded the timeline, you probably want to segment it into trips and sections, smooth the sections, generate a timeline, etc. We have a unified script to do all of those, called the intake pipeline. You can run it like this.

    $ ./e-mission-py.bash bin/intake_stage.py
    
Once the script is done running, places, trips, sections and stops would have been generated and stored in their respective mongodb tables, and the timelines for the last 7 days have been stored in the usercache.

### Running unit tests ###

1. Make sure that the anaconda python is in your path

        $ which python
        /Users/shankari/OSS/anaconda/bin/python

1. Run all tests.

        $ ./runAllTests.sh

1. If you get import errors, you may need to add the current
directory to PYTHONPATH.

        $ PYTHONPATH=. ./runAllTests.sh

## Analysis ##
Several exploratory analysis scripts are checked in as ipython notebooks into
`emission/analysis/notebooks`. All data in the notebooks is from members of the
research team who have provided permission to use it. The results in the
notebooks cannot be replicated in the absence of the raw data, but they can be
run on data collected from your own instance as well.

The notebooks are occasionally modified and simplified as code is moved out of
them into utility functions. Original versions of the notebooks can be obtained
by looking at other notebooks with the same name, or by looking at the history
of the notebooks.



## TROUBLESHOOTING: ##

1. If a python execution fails to import a module, make sure to add current
directory to your PYTHONPATH.

1. If starting the server gives a CONNECTION\_ERROR, make sure MongoDB is
actively running when you attempt to start the server.

1. On windows, if you get an error that `dbpath does not exist`, make sure to 
    % md c:\data\db\ 

## Design decisions: ##
----------
This site is currently designed to support commute mode tracking and
aggregation. There is a fair amount of backend work that is more complex than
just reading and writing data from a database. So we are not using any of the
specialized web frameworks such as django or rails.

Instead, we have focused on developing the backend code and exposing it via a
simple API. I have maintained separation between the backend code and the API
glue so that we can swap out the API glue later if needed.

The API glue is currently [Bottle](http://bottlepy.org/docs/dev/index.html), which is a single file webapp framework. I
chose [Bottle](http://bottlepy.org/docs/dev/index.html) because it was simple, didn't use a lot of space, and because it
wasn't heavy weight, could easily be replaced with something more heavyweight
later.

The front-end is javascript based - I will experiment with Angular later, but
right now, it uses jquery and NVD3, which is a wrapper layer that makes it
easier to display simple graphs using D3.


## Deployment: ##
----------
If you want to use this for anything other than deployment, you should really run it over SSL. In order to make the development flow smoother, *if the server is running over HTTP as opposed to HTTPS, it has no security*. The JWT basically consists of the user email *in plain text*. This means that anybody who knows a users' email access can download their detailed timeline. This is very bad.

<font color="red">If you are using this to store real, non-test data, use SSL right now</font> 

If you are running this in production, you should really run it over SSL. We
use cherrypy to provide SSL support. The default version of cherrypy in the
anaconda distribution had some issues, so I've checked in a working version
of the wsgiserver file.

TODO: clean up later

    $ cp api/wsgiserver2.py <dist-packages>/cherrypy/wsgiserver/wsgiserver2.py

Also, now that we decode the JWTs locally, we need to use the oauth2client,
which requires the PyOpenSSL library. This can be installed on ubuntu using the
python-openssl package, but then it is not accessible using the anaconda
distribution. In order to enable it for the conda distribution as well, use

    $ conda install pyopenssl

Also, installing via `requirements.txt` does not appear to install all of the
requirements for the google-api-client. If you get mysterious "Invalid token"
errors for tokens that are correctly validated by the backup URL method, try to
uninstall and reinstall with the --update option.

    $ pip uninstall google-api-python-client
    $ pip install --upgrade google-api-python-client

If you are running the server on shared, cloud infrastructure such as AWS, then
note that the data is accessible by AWS admins by directly looking at the disk.
In order to avoid this, you want to encrypt the disk. You can do this by:
- using an encrypted EBS store, but this doesn't appear to allow you to specify
  your own encryption key
- using a normal drive that is encrypted using cryptfs (http://sleepyhead.de/howto/?href=cryptpart, https://wiki.archlinux.org/index.php/Dm-crypt/Encrypting_a_non-root_file_system)

In either of these cases, you need to reconfigure mongod.conf to point to data
and log directories in the encrypted volume.

### Getting keys ###

If you are associated with the e-mission project and will be integrating with
our server, then you can get the key files from:
https://repo.eecs.berkeley.edu/git/users/shankari/e-mission-keys.git

If not, please get your own copies of the following keys:

* Google Developer Console (stored in conf/net/keys.json)
  - iOS key (`ios_client_key`)
  - webApp key (`client_key`)
* Parse  (coming soon)


[Python_Structure]: https://raw.github.com/amplab/e-mission-server/master/figs/e-mission-server-module-structure.png<|MERGE_RESOLUTION|>--- conflicted
+++ resolved
@@ -69,7 +69,6 @@
 1. Start the server
 
         $ ./e-mission-py.bash emission/net/api/cfc_webapp.py
-<<<<<<< HEAD
 
 1. Test your connection to the server
   * Using a web browser, go to [http://localhost:8080](http://localhost:8080)
@@ -119,35 +118,7 @@
 
 Because this user data is specifically designed to test our tour model creation, you can create fake tour models easily by running the make_tour_model_from_fake_data function in emission/storage/decorations/tour_model_queries.py
 
-=======
-
-1. Test your connection to the server
-  * Using a web browser, go to [http://localhost:8080](http://localhost:8080)
-  * Using the iOS emulator, connect to [http://localhost:8080](http://localhost:8080)
-  * Using the android emulator:
-    * change `server.host` in `conf/net/api/webserver.conf` to 0.0.0.0, and 
-    * connect the app to the special IP for the current host in the android emulator - [10.0.2.2](https://developer.android.com/tools/devices/emulator.html#networkaddresses)
-
-### Loading test data ###
-
-You may also want to load some test data.
-
-1. Sample timeline data from the data collection eval is available in the [data-collection-eval repo](https://github.com/shankari/data-collection-eval).
-2. You can choose to load either android data `results_dec_2015/ucb.sdb.android.{1,2,3}/timeseries/*` or iOS data `results_dec_2015/ucb.sdb.ios.{1,2,3}/timeseries/*`
-3. Data is loaded using the `bin/debug/load_timeline_for_day_and_user.py`.
-  * Running it with just a timeline file loads the data with the original user - e.g.
-
-            $ cd ..../e-mission-server
-            $ ./e-mission-py.bash bin/debug/load_timeline_for_day_and_user.py /tmp/data-collection-eval/results_dec_2015/ucb.sdb.android.1/timeseries/active_day_2.2015-11-27
-        
-  * Running it with a timeline file and a user relabels the data as being from the specified user and then loads it - e.g.
-
-            $ cd ..../e-mission-server
-            $ ./e-mission-py.bash bin/debug/load_timeline_for_day_and_user.py /tmp/data-collection-eval/results_dec_2015/ucb.sdb.android.1/timeseries/active_day_2.2015-11-27 -u shankari@eecs.berkeley.edu
-        
-4. Note that loading the data retains the object IDs. This means that if you load the same data twice with different user IDs, then only the second one will stick. In other words, if you load the file as `user1@foo.edu` and then load the same file as `user2@foo.edu`, you will only have data for `user2@foo.edu` in the database.
-
->>>>>>> 547c55f4
+
 ### Running the analysis pipeline ###
 
 Once you have loaded the timeline, you probably want to segment it into trips and sections, smooth the sections, generate a timeline, etc. We have a unified script to do all of those, called the intake pipeline. You can run it like this.
@@ -271,5 +242,4 @@
   - webApp key (`client_key`)
 * Parse  (coming soon)
 
-
 [Python_Structure]: https://raw.github.com/amplab/e-mission-server/master/figs/e-mission-server-module-structure.png