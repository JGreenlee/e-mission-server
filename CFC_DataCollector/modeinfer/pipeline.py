--- conflicted
+++ resolved
@@ -106,30 +106,19 @@
     logging.debug("START TRAINING DATA STEP")
     if (sectionDb == None):
       sectionDb = self.Sections
-<<<<<<< HEAD
-=======
-
->>>>>>> 71a95906
+
     begin = time.time()
     logging.debug("Section data set size = %s" % sectionDb.find({'type': 'move'}).count())
     duration = time.time() - begin
     logging.debug("Getting dataset size took %s" % (duration))
         
-<<<<<<< HEAD
-    logging.debug("Querying confirmedSections %s" % (datetime.datetime.now()))
-=======
     logging.debug("Querying confirmedSections %s" % (datetime.now()))
->>>>>>> 71a95906
     begin = time.time()
     confirmedSections = sectionDb.find(sectionQuery)
     duration = time.time() - begin
     logging.debug("Querying confirmedSection took %s" % (duration))
     
-<<<<<<< HEAD
-    logging.debug("Querying stage modes %s" % (datetime.datetime.now()))
-=======
     logging.debug("Querying stage modes %s" % (datetime.now()))
->>>>>>> 71a95906
     begin = time.time()
     modeList = []
     for mode in MongoClient('localhost').Stage_database.Stage_Modes.find():
@@ -138,11 +127,7 @@
     duration = time.time() - begin
     logging.debug("Querying stage modes took %s" % (duration))
     
-<<<<<<< HEAD
-    logging.debug("Section query with ground truth %s" % (datetime.datetime.now()))
-=======
     logging.debug("Section query with ground truth %s" % (datetime.now()))
->>>>>>> 71a95906
     begin = time.time()
     logging.debug("Training set total size = %s" %
       sectionDb.find(ModeInferencePipeline.getSectionQueryWithGroundTruth({'$ne': ''})).count())
