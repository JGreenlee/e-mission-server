#maps team provided get_cost function
#from common.featurecalc import get_cost
import datetime
from get_database import *
import sys
import os
sys.path.append("%s/../CFC_WebApp/" % os.getcwd())
from main import common as cm
#from feature_calc

DATE_FORMAT = "%Y%m%dT%H%M%S-%W00"

class Coordinate:
    def __init__(self, lat, lon):
        self.lat = lat
        self.lon = lon

    def get_lat(self):
        return self.lat

    def get_lon(self):
        return self.lon

    def maps_coordinate(self):
        return str((float(self.lat), float(self.lon)))

    def coordinate_list(self):
        return [float(self.lon), float(self.lat)]

    def __str__(self):
        return self.maps_coordinate()

    def __repr__(self):
        return self.maps_coordinate()

class Trip(object):

    def __init__(self, _id, user_id, trip_id, sections, start_time, end_time, trip_start_location, trip_end_location):
        self._id = _id
        self.user_id = user_id
        self.trip_id = trip_id
        self.sections = sections
        self.start_time = start_time
        self.end_time = end_time
        self.trip_start_location = trip_start_location
        self.trip_end_location = trip_end_location

    @classmethod
    def trip_from_json(cls, json_segment):
        _id = json_segment.get("_id")
        user_id = json_segment.get("user_id")
        trip_id = json_segment.get("trip_id")
        sections = cls._init_sections(user_id, trip_id, len(json_segment.get("sections"))) if json_segment.get("sections") else None
        try:
            start_time = json_segment["trip_start_datetime"]
            end_time = json_segment["trip_end_datetime"]
        except:
            start_time = datetime.datetime.strptime(json_segment.get("trip_start_time"), DATE_FORMAT)
            end_time = datetime.datetime.strptime(json_segment.get("trip_end_time"), DATE_FORMAT)
        trip_start_location = cls._start_location(sections)
        trip_end_location = cls._end_location(sections)
        return cls(_id, user_id, trip_id, sections, start_time, end_time, trip_start_location, trip_end_location)

    @classmethod
    def _init_sections(cls, user_id, trip_id, num_sections):
        sections = []
        db = get_section_db()
        json_object = db.find({'user_id': user_id, 'trip_id' : trip_id}, limit = num_sections)
        for section_json in json_object:
            sections.append(Section.section_from_json(section_json))
        return sections

    @classmethod
    def _start_location(cls, sections):
        return sections[0].section_start_location if sections else None

    @classmethod
    def _end_location(cls, sections):
        return sections[-1].section_end_location if sections else None

    def get_duration(self):
        # return duration
        return self.end_time - self.start_time

    def get_distance(self):
        return cm.calDistance(self.trip_start_location, self.trip_end_location, True)

    def save_to_db(self):
        pass

class Section(object):

<<<<<<< HEAD
    def __init__(self, _id, user_id, trip_id, distance, section_type, start_time, end_time, section_start_location, section_end_location, mode, confirmed_mode):
=======
    def __init__(self, _id, user_id, trip_id, distance, start_time, end_time, section_start_location, section_end_location, mode, confirmed_mode):
>>>>>>> 57f0089b
        self._id = _id
        self.user_id = user_id
        self.trip_id = trip_id
        self.distance = distance
        self.start_time = start_time
        self.end_time = end_time
        self.section_start_location = section_start_location
        self.section_end_location = section_end_location
        self.mode = mode
        self.confirmed_mode = confirmed_mode
        self.points = []

    @classmethod
    def section_from_json(cls, json_segment):
        _id = json_segment.get("_id")
<<<<<<< HEAD
        user_id = json_segment.get("user_id")
=======
	user_id = json_segment.get("user_id")
>>>>>>> 57f0089b
        trip_id = json_segment.get("trip_id")
        distance = json_segment.get("distance")
        try:
            start_time = json_segment["section_start_datetime"]
            end_time = json_segment["section_end_datetime"]
        except:
            start_time = datetime.datetime.strptime(json_segment.get("section_start_time"), DATE_FORMAT)
            end_time = datetime.datetime.strptime(json_segment.get("section_end_time"), DATE_FORMAT)
        section_start_location = cls._start_location(json_segment.get("track_points"))
        section_end_location = cls._end_location(json_segment.get("track_points"))
        mode = json_segment.get("mode")
        confirmed_mode = json_segment.get("confirmed_mode")
<<<<<<< HEAD
        return cls(_id, user_id, trip_id, distance, section_type, start_time, end_time, section_start_location, section_end_location, mode, confirmed_mode)
=======
        return cls(_id, user_id, trip_id, distance, start_time, end_time, section_start_location, section_end_location, mode, confirmed_mode)
>>>>>>> 57f0089b

    @classmethod
    def _start_location(cls, points):
        return Coordinate(points[0]["track_location"]["coordinates"][1], points[0]["track_location"]["coordinates"][0]) if points else None

    @classmethod
    def _end_location(cls, points):
        return Coordinate(points[-1]["track_location"]["coordinates"][1], points[-1]["track_location"]["coordinates"][0]) if points else None

    def save_to_db(self):
        db = get_section_db()
        db.update({"_id": self._id},
                      {"$set": {"distance" : self.distance, "mode" : self.mode, "confirmed_mode" : self.confirmed_mode}},
                       upsert=False, multi=False)


class E_Mission_Trip(Trip):

    def __init__(self, _id, user_id, trip_id, sections, start_time, end_time, trip_start_location, trip_end_location, alternatives, perturbed_trips,
                 mode_list, confirmed_mode_list, recommended_alternative=None):
        super(E_Mission_Trip, self).__init__(_id, user_id, trip_id, sections, start_time, end_time, trip_start_location, trip_end_location)
        self.alternatives = alternatives
        self.perturbed_trips = perturbed_trips
        self.mode_list = mode_list
        self.confirmed_mode_list = confirmed_mode_list
        self.subtype = None
        #Loads or initializes pipeline flags for trip
        self.pipelineFlags = PipelineFlags(self._id)
        self.recommended_alternative = recommended_alternative

    @classmethod
    def trip_from_json(cls, json_segment):
        trip = Trip.trip_from_json(json_segment)
        trip.subtype = None
        trip.alternatives = cls._init_alternatives(trip.user_id, trip.trip_id, len(json_segment.get("alternatives"))) if json_segment.get("alternatives") else None
        trip.perturbed_trips = cls._init_perturbed(trip.user_id, trip.trip_id, len(json_segment.get("perturbed"))) if json_segment.get("perturbed") else None
        trip.mode_list = cls._init_mode_list(trip.sections)
        trip.confirmed_mode_list = cls._init_confirmed_mode_list(trip.sections)
        trip.pipelineFlags = PipelineFlags(trip.trip_id)
        trip.recommended_alternatives = json_segment.get("recommended_alternatives")
        return cls(trip._id, trip.user_id, trip.trip_id, trip.sections, trip.start_time, trip.end_time, trip.trip_start_location, trip.trip_end_location, trip.alternatives, trip.perturbed_trips, trip.mode_list, trip.confirmed_mode_list)

    @classmethod
    def _init_alternatives(self, user_id, trip_id, num_alternatives):
        alternatives = []
        db = get_alternatives_db()
        json_object = db.find({'user_id' : user_id, 'trip_id' : trip_id}, limit = num_alternatives)
        for alternative_json in json_object:
            alternatives.append(Alternative_Trip(alternative_json))
        return alternatives

    @classmethod
    def _init_perturbed(self, user_id, trip_id, num_perturbed):
        perturbed = []
        db = get_perturbed_db()
        json_object = db.find({'user_id' : user_id, 'trip_id' : trip_id}, limit = num_perturbed)
        for perturbed_json in json_object:
            perturbed.append(Perturbed_Trip(perturbed_json))
        return perturbed

    @classmethod
    def _init_mode_list(self, sections):
        if not sections:
            return None
        mode_list = []
        mode_set = set()
        for section in sections:
            mode_list.append(section.mode)
            mode_set.add(section.mode)
        if len(mode_set) == 1:
            return mode_set.pop()
        return mode_list

    @classmethod
    def _init_confirmed_mode_list(self, sections):
        if not sections:
            return None
        mode_list = []
        mode_set = set()
        for section in sections:
            mode_list.append(section.confirmed_mode)
            mode_set.add(section.confirmed_mode)
        if len(mode_set) == 1:
            return mode_set.pop()

    def mark_recommended(self, alternative):
        db = get_trip_db()
        '''
        point_list = []
        for section in self.sections:
            point_list.append([{'coordinates':[point.lon, point.lat]}
                                for point in section.points])
        '''
        alternative_json = {"user_id": alternative.user_id, "trip_id": alternative.trip_id,
            "trip_start_time": alternative.start_time.strftime(DATE_FORMAT),
            "trip_end_time": alternative.end_time.strftime(DATE_FORMAT),
            "trip_start_location": alternative.trip_start_location.coordinate_list(),
            "trip_end_location": alternative.trip_end_location.coordinate_list(),
            "mode_list": alternative.mode_list,
            "track_points": alternative.track_points}
        print "recommending"
        result = db.update({"trip_id": self.trip_id, "user_id": self.user_id},
                      {"$set": {"recommended_alternative" : alternative_json}},
                       upsert=False,multi=False)

    def save_to_db(self):
        db = get_trip_db()
        result = db.update({"_id": self._id},
                      {"$set": {"mode" : self.mode_list, "confirmed_mode" : self.confirmed_mode_list}},
                       upsert=False,multi=False)
        print result
        if not result["updatedExisting"]:
            self._create_new(db)
        self._save_alternatives(self.alternatives)
        self._save_perturbed(self.perturbed_trips)

    def _create_new(self, db):
        db.insert({"_id": self._id, "user_id": self.user_id,
                "trip_id": self.trip_id, "sections": self.sections, "trip_start_time": self.start_time,
                "trip_end_time": self.end_time, "trip_start_location": self.trip_start_location, "trip_end_location": self.trip_end_location,
                "alternatives": list(range(self.alternatives)), "perturbed_trips": list(range(self.perturbed_trips)),
                "mode": self.mode, "confirmed_mode": self.confirmed_mode})

    def _save_alternatives(self, alternatives):
        if alternatives:
            for alternative in alternatives:
                alternative.save_to_db()

    def _save_perturbed(self, perturbeds):
        if perturbeds:
            for perturbed in perturbeds:
                perturbed.save_to_db()

class Canonical_E_Mission_Trip(E_Mission_Trip):
    #if there are no alternatives found, set alternatives list to None 
    def __init__(self, _id, user_id, trip_id, sections, start_time, end_time, trip_start_location, trip_end_location, 
                 alternatives, perturbed_trips, mode_list, start_point_distr, end_point_distr, start_time_distr, end_time_distr, confirmed_mode_list): # added confirmed_mode_list to this constructor
        super(Canonical_E_Mission_Trip, self).__init__(_id, user_id, trip_id, sections, start_time, end_time, trip_start_location, trip_end_location, 
            alternatives, perturbed_trips, mode_list, confirmed_mode_list) # super expects more arguments than this
        self.start_point_distr = start_point_distr
        self.end_point_distr = end_point_distr
        self.start_time_distr = start_time_distr
        self.end_time_distr = end_time_distr

    @classmethod
    def trip_from_json(cls, json_segment):
        trip = Section.section_from_json(json_segment.get("representative_trip"))
        start_point_distr = json_segment.get("start_point_distr")
        end_point_distr = json_segment.get("end_point_distr")
        start_time_distr = json_segment.get("start_time_distr")
        end_time_distr = json_segment.get("end_time_distr")
        confirmed_mode_list = json_segment.get("confirmed_mode_list")
        return cls(trip._id, trip.user_id, trip.trip_id, [], trip.start_time, trip.end_time, trip.section_start_location, trip.section_end_location, 
                   [], [], [], start_point_distr, end_point_distr, 
                   start_time_distr, end_time_distr, confirmed_mode_list)

    def save_to_db(self):
        db = get_canonical_trips_db()
        result = db.update({"_id": self._id},
                {"$set": {"start_point_distr" : self.start_point_distr, "end_point_distr" : self.end_point_distr, "start_time_distr": self.start_time_distr,
                    "end_time_distr": self.end_time_distr}},
                       upsert=False,multi=False)
        print result
        if not result["updatedExisting"]:
            self._create_new(db)
        self._save_alternatives(self.alternatives)
        self._save_perturbed(self.perturbed_trips)

class Alternative_Trip(Trip):
    def __init__(self, _id, user_id, trip_id, sections, start_time, end_time, trip_start_location, trip_end_location, parent_id, cost, mode_list, track_points=None):
        super(self.__class__, self).__init__(_id, user_id, trip_id, sections, start_time, end_time, trip_start_location, trip_end_location)
        self.subtype = "alternative"
        self.parent_id = parent_id
        self.cost = cost
        self.mode_list = mode_list

        self.trip_start_location = trip_start_location
        self.trip_end_location = trip_end_location

        self.track_points = track_points

    @classmethod
    def trip_from_json(cls, json_segment):
	# print "json_segment = %s" % json_segment
        trip = Trip.trip_from_json(json_segment)
        trip.parent_id = json_segment.get("parent_id")
        trip.cost = json_segment.get("cost")
        #trip.mode_list = cls._init_mode_list(trip.sections)
        trip.mode_list = json_segment.get("mode_list")

        trip.track_points = json_segment.get("track_points")

	trip.trip_start_location = Coordinate(json_segment.get("trip_start_location")[1], json_segment.get("trip_start_location")[0])

        trip.trip_end_location = Coordinate(json_segment.get("trip_end_location")[1], json_segment.get("trip_end_location")[0])

        return cls(trip._id, trip.user_id, trip.trip_id, trip.sections, trip.start_time, trip.end_time, trip.trip_start_location, trip.trip_end_location,
                   trip.parent_id, trip.cost, trip.mode_list, trip.track_points)

    @classmethod
    def _init_mode_list(self, sections):
        if not sections:
            return None
        mode_list = []
        mode_set = set()
        for section in sections:
            mode_list.append(section.mode)
            mode_set.add(section.mode)
        if len(mode_set) == 1:
            return mode_set.pop()
        print mode_list
        return mode_list

    '''
    def mark_recommended(self):
        db = get_alternatives_db()
        #Unique key is combination of trip, user, and mode. Only one alternative per mode
        result = db.update({"trip_id": self.trip_id, "user_id": self.user_id, "mode_list":self.mode_list},
                      {"$set": {"recommended" : True}},
                       upsert=False,multi=False)
    '''

    def save_to_db(self):
        db = get_alternatives_db()
        #Unique key is combination of trip, user, and mode. Only one alternative per mode
        result = db.update({"trip_id": self.trip_id, "user_id": self.user_id, "mode_list":self.mode_list},
                      {"$set": {"cost" : self.cost}},
                       upsert=False,multi=False)
        #print result
        if not result["updatedExisting"]:
            self._create_new(db)

    def _create_new(self, db):
        point_list = []
        for section in self.sections:
            point_list.append([{'coordinates':[point.lon, point.lat]}
                                for point in section.points])
        self._id = db.insert({"user_id": self.user_id, "trip_id": self.trip_id,
            "trip_start_time": self.start_time.strftime(DATE_FORMAT),
            "trip_end_time": self.end_time.strftime(DATE_FORMAT),
            "trip_start_location": self.trip_start_location.coordinate_list(),
            "trip_end_location": self.trip_end_location.coordinate_list(),
            "mode_list": self.mode_list,
            "track_points": point_list})

class Canonical_Alternative_Trip(Alternative_Trip):
    def __init__(self, _id, user_id, trip_id, sections, start_time, end_time, trip_start_location, trip_end_location, alternatives, perturbed_trips, mode_list):
        super(self.__class__, self).__init__(_id, user_id, trip_id, sections, start_time, end_time, trip_start_location, trip_end_location, alternatives,
                                             perturbed_trips, mode_list)
        self.subtype = "canonical_alternative"

class Perturbed_Trip(Alternative_Trip, E_Mission_Trip):
    def __init__(self, json_segment):
        super(self.__class__, self).__init__(json_segment)
        self.subtype = "perturbed"

class PipelineFlags(object):
    def __init__(self, _id):
        self.alternativesStarted = False
        self.alternativesFinished = False
        self._id = _id
        self.loadPipelineFlags(self._id)

    def startAlternatives(self):
        self.alternativesStarted = True

    def finishAlternatives(self):
        self.alternativesFinished = True

    def loadPipelineFlags(self, _id):
        db = get_trip_db()
        json_object = db.find_one({'_id': _id})
        if json_object:
            tf = json_object.get('pipelineFlags')
            if tf:
                if tf['alternativesStarted'] == 'True':
                    self.alternativesStarted = True
                if tf['alternativesFinished'] == 'True':
                    self.alternativesFinished = True

    def savePipelineFlags(self):
        db = get_trip_db()
        db.update({"_id": self._id},
                      {"$set": {"pipelineFlags" : {'alternativesStarted': self.alternativesStarted, 'alternativesFinished': self.alternativesFinished}}},
                       multi=False, upsert=False)
<|MERGE_RESOLUTION|>--- conflicted
+++ resolved
@@ -90,15 +90,12 @@
 
 class Section(object):
 
-<<<<<<< HEAD
     def __init__(self, _id, user_id, trip_id, distance, section_type, start_time, end_time, section_start_location, section_end_location, mode, confirmed_mode):
-=======
-    def __init__(self, _id, user_id, trip_id, distance, start_time, end_time, section_start_location, section_end_location, mode, confirmed_mode):
->>>>>>> 57f0089b
         self._id = _id
         self.user_id = user_id
         self.trip_id = trip_id
         self.distance = distance
+        self.section_type = section_type
         self.start_time = start_time
         self.end_time = end_time
         self.section_start_location = section_start_location
@@ -107,39 +104,53 @@
         self.confirmed_mode = confirmed_mode
         self.points = []
 
+    def __str__(self):
+        return "%s:%s:%s" % (self.trip_id, self._id, self.section_type)
+
     @classmethod
     def section_from_json(cls, json_segment):
         _id = json_segment.get("_id")
-<<<<<<< HEAD
         user_id = json_segment.get("user_id")
-=======
-	user_id = json_segment.get("user_id")
->>>>>>> 57f0089b
         trip_id = json_segment.get("trip_id")
         distance = json_segment.get("distance")
-        try:
-            start_time = json_segment["section_start_datetime"]
-            end_time = json_segment["section_end_datetime"]
-        except:
-            start_time = datetime.datetime.strptime(json_segment.get("section_start_time"), DATE_FORMAT)
-            end_time = datetime.datetime.strptime(json_segment.get("section_end_time"), DATE_FORMAT)
-        section_start_location = cls._start_location(json_segment.get("track_points"))
-        section_end_location = cls._end_location(json_segment.get("track_points"))
+        section_type = json_segment.get("type")
+        # This used to have a fallback to parsing the section_start_time, and section_end_time.
+        # However, we don't actually have any sections that would use the
+        # fallback, and our current code always parses the section times before
+        # storing to the database, so the complexity is not needed
+        # In [311]: get_section_db().find({'section_start_datetime': {'$exists': False}}).count()
+        # Out[311]: 0
+        # In [312]: get_section_db().find({'section_start_datetime': {'$exists': True}}).count()
+        # Out[312]: 97671
+        # In [313]: get_section_db().find({'section_end_datetime': {'$exists': False}}).count()
+        # Out[313]: 0
+        # In [314]: get_section_db().find({'section_end_datetime': {'$exists': True}}).count()
+        # Out[314]: 97671
+        # In [315]: get_section_db().find().count()
+        # Out[315]: 97671
+
+        start_time = cls._get_datetime(json_segment, "section_start_datetime")
+        end_time = cls._get_datetime(json_segment, "section_end_datetime")
+        section_start_location = cls._get_coordinate(json_segment, "section_start_point")
+        section_end_location = cls._get_coordinate(json_segment, "section_end_point")
         mode = json_segment.get("mode")
         confirmed_mode = json_segment.get("confirmed_mode")
-<<<<<<< HEAD
         return cls(_id, user_id, trip_id, distance, section_type, start_time, end_time, section_start_location, section_end_location, mode, confirmed_mode)
-=======
-        return cls(_id, user_id, trip_id, distance, start_time, end_time, section_start_location, section_end_location, mode, confirmed_mode)
->>>>>>> 57f0089b
-
-    @classmethod
-    def _start_location(cls, points):
-        return Coordinate(points[0]["track_location"]["coordinates"][1], points[0]["track_location"]["coordinates"][0]) if points else None
-
-    @classmethod
-    def _end_location(cls, points):
-        return Coordinate(points[-1]["track_location"]["coordinates"][1], points[-1]["track_location"]["coordinates"][0]) if points else None
+
+    @classmethod
+    def _get_coordinate(cls, json_segment, coord_key):
+        if coord_key in json_segment:
+            coord_json = json_segment[coord_key]["coordinates"]
+            return Coordinate(coord_json[1], coord_json[0])
+        else:
+            return None
+
+    @classmethod
+    def _get_datetime(cls, json_segment, coord_key):
+        if coord_key in json_segment:
+            return json_segment[coord_key]
+        else:
+            return None
 
     def save_to_db(self):
         db = get_section_db()
