--- conflicted
+++ resolved
@@ -51,19 +51,12 @@
         user_id = json_segment.get("user_id")
         trip_id = json_segment.get("trip_id")
         sections = cls._init_sections(user_id, trip_id, len(json_segment.get("sections"))) if json_segment.get("sections") else None
-<<<<<<< HEAD
-        # start_time = datetime.datetime.strptime(json_segment.get("trip_start_time"), DATE_FORMAT)
-        # end_time = datetime.datetime.strptime(json_segment.get("trip_end_time"), DATE_FORMAT)
-        start_time = json_segment.get("trip_start_time")
-        end_time = json_segment.get("trip_end_time")
-=======
         try:
             start_time = datetime.datetime.strptime(json_segment.get("trip_start_time"), DATE_FORMAT)
             end_time = datetime.datetime.strptime(json_segment.get("trip_end_time"), DATE_FORMAT)
         except:
             start_time = json_segment.get("trip_start_time")
             end_time = json_segment.get("trip_end_time")
->>>>>>> 2632a76d
         trip_start_location = cls._start_location(sections)
         trip_end_location = cls._end_location(sections)
         return cls(_id, user_id, trip_id, sections, start_time, end_time, trip_start_location, trip_end_location)
@@ -255,18 +248,11 @@
                 perturbed.save_to_db()
 
 class Canonical_E_Mission_Trip(E_Mission_Trip):
-<<<<<<< HEAD
     #if there are no alternatives found, set alternatives list to None 
     def __init__(self, _id, user_id, trip_id, sections, start_time, end_time, trip_start_location, trip_end_location, 
                  alternatives, perturbed_trips, mode_list, start_point_distr, end_point_distr, start_time_distr, end_time_distr, confirmed_mode_list): # added confirmed_mode_list to this constructor
         super(Canonical_E_Mission_Trip, self).__init__(_id, user_id, trip_id, sections, start_time, end_time, trip_start_location, trip_end_location, 
             alternatives, perturbed_trips, mode_list, confirmed_mode_list) # super expects more arguments than this
-=======
-    #if there are no alternatives found, set alternatives list to None
-    def __init__(self, _id, user_id, trip_id, sections, start_time, end_time, trip_start_location, trip_end_location,
-                 alternatives, perturbed_trips, mode_list, start_point_distr, end_point_distr, start_time_distr, end_time_distr):
-        super(Canonical_E_Mission_Trip, self).__init__(_id, user_id, trip_id, sections, start_time, end_time, trip_start_location, trip_end_location)
->>>>>>> 2632a76d
         self.start_point_distr = start_point_distr
         self.end_point_distr = end_point_distr
         self.start_time_distr = start_time_distr
@@ -279,16 +265,10 @@
         trip.end_point_distr = json_segment.get("end_point_distr")
         trip.start_time_distr = json_segment.get("start_time_distr")
         trip.end_time_distr = json_segment.get("end_time_distr")
-<<<<<<< HEAD
         trip.confirmed_mode_list = json_segment.get("confirmed_mode_list")
         return cls(trip._id, trip.user_id, trip.trip_id, trip.sections, trip.start_time, trip.end_time, trip.trip_start_location, trip.trip_end_location, 
                    trip.alternatives, trip.perturbed_trips, trip.mode_list, trip.start_point_distr, trip.end_point_distr, 
                    trip.start_time_distr, trip.end_time_distr, trip.confirmed_mode_list)
-=======
-        return cls(trip._id, trip.user_id, trip.trip_id, trip.sections, trip.start_time, trip.end_time, trip.trip_start_location, trip.trip_end_location,
-                   trip.alternatives, trip.perturbed_trips, trip.mode_list, trip.start_point_distr, trip.end_point_distr,
-                   trip.start_time_distr, strip.end_time_distr)
->>>>>>> 2632a76d
 
     def save_to_db(self):
         db = get_canonical_trips_db()
