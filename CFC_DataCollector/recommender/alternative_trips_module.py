import get_trips
from common import store_trip_in_db, find_perturbed_trips, get_uuid_list
from trip import E_Mission_Trip
from get_database import get_alternative_trips_db, get_perturbed_trips_db

#import Profiles

"""

High level overivew of alternative_trips_pipeline

The main method for this pipeline is calc_perturbed_trips
We first construct a trip iterator, and look at each trip where the pipelineFlags attribte "alternativesStarted" is False
For each of these trips, we create an array of trip objects, which are modifications to the original trip object with perturbed times
We also have a database collection that associates each original trip, with all of its perturbed trips

For each array of perturbed trip objects, we schedule those queries via CRON jobs
We initialize each perturbed trip as None, and we update the collection as the queries are being made


Overview of helper files relevant to this pipeline:
    -query.py -> makes a google maps query immediately to get the directions
              -> will also store the query into the database collection
    -perturb.py -> schedules calls to query.py on cron jobs
<<<<<<< HEAD
=======

    @TODO: this doesn't exist yet, but it would make more sense than to put it in here in order to keep the code clean
>>>>>>> e3fcbd0c
    -database_util.py -> contains all the helper methods to abstract out interaction with the database


"""


# Invoked in recommendation pipeline to get perturbed trips user should consider
<<<<<<< HEAD
def calc_perturbed_trips():
    #TODO: query all users
    for user in all_users:
        trip_iterator = TripIterator(user.id, ["trips", "get top trips", 5])
        nxt = trip_iterator.next()
        while (nxt != None):
            curr_trip = nxt
            if not curr_trip.getpipelineFlags().alternativesStarted:
                curr_trip.getpipelineFlags().startAlternatives()
                curr_unique_id = curr_trip._id
                list_of_perturbed_trips = find_perturbed_trips(curr_unique_id)
                initialize_perturbations(curr_unique_id)
                schedule_queries(list_of_perturbed_trips)




#this call should be made asynchronously
#if it returns true, that means the perturbation queries were finished, and we are now able to move on to the next pipeline
#if it returns false, that means the perturbation queries were not finished
def invoke_next_pipeline(_id):
    if check_all_queries_made(_id) == True:
        #invoke next pipeline - glue team please fill this in
        return True
    else:
        return False


#helper function for invoke_next_pipeline()
#checks to see if all the perturbation queries have been finished
def check_all_queries_made(_id):
    #this looks inside the alternatives collection
    perturbed_trips = query_alternatives(u_id) #looks into the database
    for perturbed_u_id in perturbed_trips:
        if perturbed_trips[perturbed_u_id] == None:
            return False
    return True

=======
def calc_alternative_trips():
    all_user_ids = get_uuid_list()
    for user_id in all_user_ids:
        trip_iterator = TripIterator(user_id, ["trips", "get top trips", 5])
        while (trip_iterator.next() != None):
            curr_trip = trip_iterator.next()
            if not curr_trip.getPipelineFlags().alternativesStarted:
                curr_trip.getPipelineFlags().startAlternatives()
                curr_unique_id = curr_trip._id
                list_of_perturbed_trips = find_perturbed_trips(curr_unique_id)
                
                #@TODO: need a method that initializes the relationship bewteen a trip, and its perturbations
                #initialize_perturbations(curr_unique_id)
                schedule_queries(list_of_perturbed_trips)


#@TODO: put these methods in database_util.py
#@TODO: These stubs need to be passed in a unique id as well as a trip ppboject
#when we store in the database, they need to be able to associate the perturbed trips back to the original trip, 
#otherwise the query made by the utility model team will be very difficult
>>>>>>> e3fcbd0c

def store_alternative_trips(tripObj):
    # store populated tripObj with _id (concatenated trip id and user id)
    db = get_alternative_trips_db()
    _id = tripObj.get_id()
    json = E_Mission_Trip.trip_to_json(tripObj)
    db.insert_one({_id : json})

def get_alternative_trips(_id):
    # User Utility Pipeline calls this to get alternatve trips for one original trip (_id)
    # db = get_alternative_trips_db()
    # _id = tripObj.get_id()
    # return db.find(_id)
    return [Trip(jsonStr) for jsonStr in get_alternative_trips_db().find({'_id' : _id})].__iter__()

def store_perturbed_trips(tripObj):
    # store populated tripObj with _id (concatenated trip id and user id)
    db = get_perturbed_trips_db()
    _id = tripObj.get_id()
    json = E_Mission_Trip.trip_to_json(tripObj)
    db.insert_one({_id : json})

def get_perturbed_trips(_id):
    # User Utility Pipeline calls this to get alternatve trips for one original trip (_id)
    # db = get_perturbed_trips_db()
    # _id = tripObj.get_id()
    # return db.find(_id)
    return [Trip(jsonStr) for jsonStr in get_perturbed_trips_db().find({'_id' : _id})].__iter__()




# Invoked to find the choices user had when making their trip
#Jeff - what is this code doing? it seems to do nothing
def calc_alternative_trips(trip_iterator):
    #schedule_queries(trip_iterator) 
    pass<|MERGE_RESOLUTION|>--- conflicted
+++ resolved
@@ -22,11 +22,8 @@
     -query.py -> makes a google maps query immediately to get the directions
               -> will also store the query into the database collection
     -perturb.py -> schedules calls to query.py on cron jobs
-<<<<<<< HEAD
-=======
 
     @TODO: this doesn't exist yet, but it would make more sense than to put it in here in order to keep the code clean
->>>>>>> e3fcbd0c
     -database_util.py -> contains all the helper methods to abstract out interaction with the database
 
 
@@ -34,7 +31,7 @@
 
 
 # Invoked in recommendation pipeline to get perturbed trips user should consider
-<<<<<<< HEAD
+
 def calc_perturbed_trips():
     #TODO: query all users
     for user in all_users:
@@ -73,28 +70,6 @@
             return False
     return True
 
-=======
-def calc_alternative_trips():
-    all_user_ids = get_uuid_list()
-    for user_id in all_user_ids:
-        trip_iterator = TripIterator(user_id, ["trips", "get top trips", 5])
-        while (trip_iterator.next() != None):
-            curr_trip = trip_iterator.next()
-            if not curr_trip.getPipelineFlags().alternativesStarted:
-                curr_trip.getPipelineFlags().startAlternatives()
-                curr_unique_id = curr_trip._id
-                list_of_perturbed_trips = find_perturbed_trips(curr_unique_id)
-                
-                #@TODO: need a method that initializes the relationship bewteen a trip, and its perturbations
-                #initialize_perturbations(curr_unique_id)
-                schedule_queries(list_of_perturbed_trips)
-
-
-#@TODO: put these methods in database_util.py
-#@TODO: These stubs need to be passed in a unique id as well as a trip ppboject
-#when we store in the database, they need to be able to associate the perturbed trips back to the original trip, 
-#otherwise the query made by the utility model team will be very difficult
->>>>>>> e3fcbd0c
 
 def store_alternative_trips(tripObj):
     # store populated tripObj with _id (concatenated trip id and user id)
