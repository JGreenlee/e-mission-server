--- conflicted
+++ resolved
@@ -17,7 +17,6 @@
 from get_database import get_section_db, get_trip_db, get_routeCluster_db, get_alternatives_db
 import trip
 import random
-<<<<<<< HEAD
 from uuid import UUID
 
 from main.get_database import get_routeCluster_db, get_section_db
@@ -40,14 +39,12 @@
                         y[4].append(info["confirmed_mode"])
                 c_info += [y]
         return c_info
-=======
 
 class AlternativesNotFound(Exception):
     def __init__(self, value):
         self.value = value
     def __str__(self):
         return repr(self.value)
->>>>>>> 2632a76d
 
 #returns the top trips for the user, defaulting to the top 10 trips
 def getCanonicalTrips(uid): # number returned isnt used
@@ -55,7 +52,6 @@
     # x = 0
     # if route clusters return nothing, then get common routes for user
     #clusters = get_routeCluster_db().find_one({'$and':[{'user':uid},{'method':'lcs'}]})
-<<<<<<< HEAD
     # c = get_routeCluster_db().find_one({'$and':[{'user':uid},{'method':'lcs'}]})
 
     info = get_clusters_info(UUID(uid))
@@ -106,44 +102,6 @@
     #         x+=1
 
     # return iter(canonical_trip_list)
-=======
-    c = get_routeCluster_db().find_one({'$and':[{'user':uid},{'method':'lcs'}]})
-    clusters = c['clusters'] if c else [] 
-    #assert len(clusters) > 0, ("Could not get any route clusters for user with uid ", uid)
-    print get_section_db().find({"user_id": uid}).count()
-
-    if not clusters:
-        print "updating route clusters"
-        # no clusters found for user, run algorithm to populate database
-        routes_user = user_route_data(uid,get_section_db())
-        print "routes_user = %s" % routes_user
-        update_user_routeDistanceMatrix(uid,routes_user,step1=100000,step2=100000,method='lcs')
-        clusters_user = kmedoids(routes_user,int(math.ceil(len(routes_user)/8) + 1),uid,method='lcs')
-        print "clusters_users = %s" % str(clusters_user)
-        update_user_routeClusters(uid,clusters_user[2],method='lcs')
-        #try getting clusters again
-        #clusters = get_routeCluster_db().find_one({'$and':[{'user':uid},{'method':'lcs'}]})['clusters']
-        c = get_routeCluster_db().find_one({'$and':[{'user':uid},{'method':'lcs'}]})
-        clusters = c['clusters'] if c else [] 
-        #assert len(clusters) > 0, ("Could not get any route clusters for user with uid ", uid)
-        if not clusters:
-            #TODO: returns a random ten trips right now if clusters aren't created
-            for trip in get_section_db().find({"user_id":uid}):
-                if x <= number_returned:
-                    canonical_trip_list.append(trip)
-                    x+=1
-
-            return iter(canonical_trip_list)
-
-    # sort user route clusters to get most popular trips
-    print "After constructing clusters, list is %s" % clusters
-    sorted_clusters = sorted(clusters, key=lambda cluster_key: len(user_route_clusters[cluster_key]), reverse=True)
-    for cid in sorted_clusters:
-        if x <= number_returned:
-            canonical_trip_list.append(random.choice(user_route_clusters[cid]))
-            x+=1
-    return iter(canonical_trip_list)
->>>>>>> 2632a76d
 
 #returns all trips to the user
 def getAllTrips(uid):
