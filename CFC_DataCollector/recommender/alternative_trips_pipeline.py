import get_trips
<<<<<<< HEAD
import Trip
=======
import googlemaps
>>>>>>> b290b95f
#import Profiles

def alternative_trips(trip_list):
    '''
    store trips to database
    '''
    return

def get_bare_trips(user_ID, filter_queries):
    '''
    get a list of user trips, using get_trips logic (filter? will produce canonical trip?)

    '''
    return

def get_user_ids(filter_queries):
    '''
    get a list of user ids
    '''

    return

def get_alternative_trips(user_ID, trip_ID):
    '''
    return an array of Trip objects. Call Perturbation Module here (perturb times)
    Will query at appropriate times.
    '''
    routes = directions["routes"]
    trips = []
    for route in routes:
        legs = []
        for leg in route["legs"]:
            leg = Leg("some_trip_id")
            leg.starting_point = (leg["steps"][0]["start_location"]["lat"], leg["steps"][0]["start_location"]["lng"])
            leg.ending_point = (leg["steps"][-1]["end_location"]["lat"], leg["steps"][-1]["end_location"]["lng"])
            leg.mode = step["travel_mode"]
            totalDuration = 0
            totalDistance = 0
            for step in leg:
                totalDuration += step["duration"]["value"]
                totalDistance += step["distance"]["value"]
            legs.push(leg)

    return

get_user_ids(filter_queries)
bare_trips = get_bare_trips(
augment_trips()<|MERGE_RESOLUTION|>--- conflicted
+++ resolved
@@ -1,9 +1,5 @@
 import get_trips
-<<<<<<< HEAD
 import Trip
-=======
-import googlemaps
->>>>>>> b290b95f
 #import Profiles
 
 def alternative_trips(trip_list):
