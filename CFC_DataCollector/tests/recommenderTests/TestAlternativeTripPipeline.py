--- conflicted
+++ resolved
@@ -115,13 +115,9 @@
     our_id = temp['_id']
     initialize_empty_perturbed_trips(our_id, pdb)
     update_perturbations(our_id, trip)
-<<<<<<< HEAD
   '''
-=======
-
   def test_pipeline_e2e(self):
     self.pipeline.runPipeline()
->>>>>>> 0daf395e
     
   def storeAlternativeTrips(self):
     trip_list = self.pipeline.get_trip_for_alternatives(self.testUUID) 
